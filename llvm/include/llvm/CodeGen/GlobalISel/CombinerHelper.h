--- conflicted
+++ resolved
@@ -814,15 +814,13 @@
   // Given a binop \p MI, commute operands 1 and 2.
   void applyCommuteBinOpOperands(MachineInstr &MI);
 
-<<<<<<< HEAD
+  /// Combine selects.
+  bool matchSelect(MachineInstr &MI, BuildFnTy &MatchInfo);
+
   /// Transform:
   ///  G_INTTOPTR (int G_CONSTANT x) -> (pointer G_CONSTANT x)
   bool matchIntToPtrContant(MachineInstr &MI, MachineRegisterInfo &MRI,
                             BuildFnTy &MatchInfo);
-=======
-  /// Combine selects.
-  bool matchSelect(MachineInstr &MI, BuildFnTy &MatchInfo);
->>>>>>> 93248729
 
 private:
   /// Checks for legality of an indexed variant of \p LdSt.
