//===---- ScheduleDAGInstrs.cpp - MachineInstr Rescheduling ---------------===//
//
// Part of the LLVM Project, under the Apache License v2.0 with LLVM Exceptions.
// See https://llvm.org/LICENSE.txt for license information.
// SPDX-License-Identifier: Apache-2.0 WITH LLVM-exception
//
// Modifications (c) Copyright 2023-2024 Advanced Micro Devices, Inc. or its
// affiliates
//
//===----------------------------------------------------------------------===//
//
/// \file This implements the ScheduleDAGInstrs class, which implements
/// re-scheduling of MachineInstrs.
//
//===----------------------------------------------------------------------===//

#include "llvm/CodeGen/ScheduleDAGInstrs.h"

#include "llvm/ADT/IntEqClasses.h"
#include "llvm/ADT/MapVector.h"
#include "llvm/ADT/SmallVector.h"
#include "llvm/ADT/SparseSet.h"
#include "llvm/ADT/iterator_range.h"
#include "llvm/Analysis/AliasAnalysis.h"
#include "llvm/Analysis/ValueTracking.h"
#include "llvm/CodeGen/LiveIntervals.h"
#include "llvm/CodeGen/LivePhysRegs.h"
#include "llvm/CodeGen/MachineBasicBlock.h"
#include "llvm/CodeGen/MachineFrameInfo.h"
#include "llvm/CodeGen/MachineFunction.h"
#include "llvm/CodeGen/MachineInstr.h"
#include "llvm/CodeGen/MachineInstrBundle.h"
#include "llvm/CodeGen/MachineMemOperand.h"
#include "llvm/CodeGen/MachineOperand.h"
#include "llvm/CodeGen/MachineRegisterInfo.h"
#include "llvm/CodeGen/PseudoSourceValue.h"
#include "llvm/CodeGen/RegisterPressure.h"
#include "llvm/CodeGen/ScheduleDAG.h"
#include "llvm/CodeGen/ScheduleDFS.h"
#include "llvm/CodeGen/SlotIndexes.h"
#include "llvm/CodeGen/TargetRegisterInfo.h"
#include "llvm/CodeGen/TargetSubtargetInfo.h"
#include "llvm/Config/llvm-config.h"
#include "llvm/IR/Constants.h"
#include "llvm/IR/Function.h"
#include "llvm/IR/Type.h"
#include "llvm/IR/Value.h"
#include "llvm/MC/LaneBitmask.h"
#include "llvm/MC/MCRegisterInfo.h"
#include "llvm/Support/Casting.h"
#include "llvm/Support/CommandLine.h"
#include "llvm/Support/Compiler.h"
#include "llvm/Support/Debug.h"
#include "llvm/Support/ErrorHandling.h"
#include "llvm/Support/Format.h"
#include "llvm/Support/raw_ostream.h"
#include <algorithm>
#include <cassert>
#include <iterator>
#include <utility>
#include <vector>

using namespace llvm;

#define DEBUG_TYPE "machine-scheduler"

static cl::opt<bool>
    EnableAASchedMI("enable-aa-sched-mi", cl::Hidden,
                    cl::desc("Enable use of AA during MI DAG construction"));

static cl::opt<bool> UseTBAA("use-tbaa-in-sched-mi", cl::Hidden,
    cl::init(true), cl::desc("Enable use of TBAA during MI DAG construction"));

// Note: the two options below might be used in tuning compile time vs
// output quality. Setting HugeRegion so large that it will never be
// reached means best-effort, but may be slow.

// When Stores and Loads maps (or NonAliasStores and NonAliasLoads)
// together hold this many SUs, a reduction of maps will be done.
static cl::opt<unsigned> HugeRegion("dag-maps-huge-region", cl::Hidden,
    cl::init(1000), cl::desc("The limit to use while constructing the DAG "
                             "prior to scheduling, at which point a trade-off "
                             "is made to avoid excessive compile time."));

static cl::opt<unsigned> ReductionSize(
    "dag-maps-reduction-size", cl::Hidden,
    cl::desc("A huge scheduling region will have maps reduced by this many "
             "nodes at a time. Defaults to HugeRegion / 2."));

#if !defined(NDEBUG) || defined(LLVM_ENABLE_DUMP)
static cl::opt<bool> SchedPrintCycles(
    "sched-print-cycles", cl::Hidden, cl::init(false),
    cl::desc("Report top/bottom cycles when dumping SUnit instances"));
#endif

static unsigned getReductionSize() {
  // Always reduce a huge region with half of the elements, except
  // when user sets this number explicitly.
  if (ReductionSize.getNumOccurrences() == 0)
    return HugeRegion / 2;
  return ReductionSize;
}

static void dumpSUList(const ScheduleDAGInstrs::SUList &L) {
#if !defined(NDEBUG) || defined(LLVM_ENABLE_DUMP)
  dbgs() << "{ ";
  for (const SUnit *SU : L) {
    dbgs() << "SU(" << SU->NodeNum << ")";
    if (SU != L.back())
      dbgs() << ", ";
  }
  dbgs() << "}\n";
#endif
}

ScheduleDAGInstrs::ScheduleDAGInstrs(MachineFunction &mf,
                                     const MachineLoopInfo *mli,
                                     bool RemoveKillFlags)
    : ScheduleDAG(mf), MLI(mli), MFI(mf.getFrameInfo()),
      RemoveKillFlags(RemoveKillFlags),
      UnknownValue(UndefValue::get(
                             Type::getVoidTy(mf.getFunction().getContext()))), Topo(SUnits, &ExitSU) {
  DbgValues.clear();

  const TargetSubtargetInfo &ST = mf.getSubtarget();
  SchedModel.init(&ST);
}

/// If this machine instr has memory reference information and it can be
/// tracked to a normal reference to a known object, return the Value
/// for that object. This function returns false the memory location is
/// unknown or may alias anything.
static bool getUnderlyingObjectsForInstr(const MachineInstr *MI,
                                         const MachineFrameInfo &MFI,
                                         UnderlyingObjectsVector &Objects,
                                         const DataLayout &DL) {
  auto AllMMOsOkay = [&]() {
    for (const MachineMemOperand *MMO : MI->memoperands()) {
      // TODO: Figure out whether isAtomic is really necessary (see D57601).
      if (MMO->isVolatile() || MMO->isAtomic())
        return false;

      if (const PseudoSourceValue *PSV = MMO->getPseudoValue()) {
        // Function that contain tail calls don't have unique PseudoSourceValue
        // objects. Two PseudoSourceValues might refer to the same or
        // overlapping locations. The client code calling this function assumes
        // this is not the case. So return a conservative answer of no known
        // object.
        if (MFI.hasTailCall())
          return false;

        // For now, ignore PseudoSourceValues which may alias LLVM IR values
        // because the code that uses this function has no way to cope with
        // such aliases.
        if (PSV->isAliased(&MFI))
          return false;

        bool MayAlias = PSV->mayAlias(&MFI);
        Objects.emplace_back(PSV, MayAlias);
      } else if (const Value *V = MMO->getValue()) {
        SmallVector<Value *, 4> Objs;
        if (!getUnderlyingObjectsForCodeGen(V, Objs))
          return false;

        for (Value *V : Objs) {
          assert(isIdentifiedObject(V));
          Objects.emplace_back(V, true);
        }
      } else
        return false;
    }
    return true;
  };

  if (!AllMMOsOkay()) {
    Objects.clear();
    return false;
  }

  return true;
}

void ScheduleDAGInstrs::startBlock(MachineBasicBlock *bb) {
  BB = bb;
}

void ScheduleDAGInstrs::finishBlock() {
  // Subclasses should no longer refer to the old block.
  BB = nullptr;
}

void ScheduleDAGInstrs::enterRegion(MachineBasicBlock *bb,
                                    MachineBasicBlock::iterator begin,
                                    MachineBasicBlock::iterator end,
                                    unsigned regioninstrs) {
  assert(bb == BB && "startBlock should set BB");
  RegionBegin = begin;
  RegionEnd = end;
  NumRegionInstrs = regioninstrs;
}

void ScheduleDAGInstrs::exitRegion() {
  // Nothing to do.
}

void ScheduleDAGInstrs::adjustAndAddPred(SUnit *DstSU, SDep &Dep, int SrcIdx,
                                         int DstIdx) {
  const TargetSubtargetInfo &ST = MF.getSubtarget();
  ST.adjustSchedDependency(Dep.getSUnit(), SrcIdx, DstSU, DstIdx, Dep);
  DstSU->addPred(Dep);
}

void ScheduleDAGInstrs::addSchedBarrierDeps() {
  MachineInstr *ExitMI = ExitSU.getInstr();
  // Add dependencies on the defs and uses of the instruction.
  if (ExitMI) {
    for (const MachineOperand &MO : ExitMI->all_uses()) {
      Register Reg = MO.getReg();
      if (Reg.isPhysical()) {
        for (MCRegUnit Unit : TRI->regunits(Reg))
          Uses.insert(PhysRegSUOper(&ExitSU, -1, Unit));
      } else if (Reg.isVirtual() && MO.readsReg()) {
        addVRegUseDeps(&ExitSU, MO.getOperandNo());
      }
    }
  }

  // DAG construction can run with BB = nullptr. In that mode, the region
  // is fully defined by its SUnits, ExitSU and EntrySU, and the caller doesn't
  // rely on BB or region iterators.
  if (!BB) {
    return;
  }
  if (!ExitMI || (!ExitMI->isCall() && !ExitMI->isBarrier())) {
    // For others, e.g. fallthrough, conditional branch, assume the exit
    // uses all the registers that are livein to the successor blocks.
    for (const MachineBasicBlock *Succ : BB->successors()) {
      for (const auto &LI : Succ->liveins()) {
        for (MCRegUnitMaskIterator U(LI.PhysReg, TRI); U.isValid(); ++U) {
          auto [Unit, Mask] = *U;
          if ((Mask & LI.LaneMask).any() && !Uses.contains(Unit))
            Uses.insert(PhysRegSUOper(&ExitSU, -1, Unit));
        }
      }
    }
  }
}

/// MO is an operand of SU's instruction that defines a physical register. Adds
/// data dependencies from SU to any uses of the physical register.
void ScheduleDAGInstrs::addPhysRegDataDeps(SUnit *SU, unsigned OperIdx) {
  const MachineOperand &MO = SU->getInstr()->getOperand(OperIdx);
  assert(MO.isDef() && "expect physreg def");
  Register Reg = MO.getReg();

  // Ask the target if address-backscheduling is desirable, and if so how much.

  // Only use any non-zero latency for real defs/uses, in contrast to
  // "fake" operands added by regalloc.
  const MCInstrDesc &DefMIDesc = SU->getInstr()->getDesc();
  bool ImplicitPseudoDef = (OperIdx >= DefMIDesc.getNumOperands() &&
                            !DefMIDesc.hasImplicitDefOfPhysReg(Reg));
  for (MCRegUnit Unit : TRI->regunits(Reg)) {
    for (RegUnit2SUnitsMap::iterator I = Uses.find(Unit); I != Uses.end();
         ++I) {
      SUnit *UseSU = I->SU;
      if (UseSU == SU)
        continue;

      // Adjust the dependence latency using operand def/use information,
      // then allow the target to perform its own adjustments.
      MachineInstr *UseInstr = nullptr;
      int UseOpIdx = I->OpIdx;
      bool ImplicitPseudoUse = false;
      SDep Dep;
      if (UseOpIdx < 0) {
        Dep = SDep(SU, SDep::Artificial);
      } else {
        // Set the hasPhysRegDefs only for physreg defs that have a use within
        // the scheduling region.
        SU->hasPhysRegDefs = true;

        UseInstr = UseSU->getInstr();
        Register UseReg = UseInstr->getOperand(UseOpIdx).getReg();
        const MCInstrDesc &UseMIDesc = UseInstr->getDesc();
        ImplicitPseudoUse = UseOpIdx >= ((int)UseMIDesc.getNumOperands()) &&
                            !UseMIDesc.hasImplicitUseOfPhysReg(UseReg);

        Dep = SDep(SU, SDep::Data, UseReg);
      }
      if (!ImplicitPseudoDef && !ImplicitPseudoUse) {
        Dep.setLatency(SchedModel.computeOperandLatency(SU->getInstr(), OperIdx,
                                                        UseInstr, UseOpIdx));
      } else {
        Dep.setLatency(0);
      }
<<<<<<< HEAD
      adjustAndAddPred(UseSU, Dep, OperIdx, UseOpIdx);
=======
      ST.adjustSchedDependency(SU, OperIdx, UseSU, UseOpIdx, Dep, &SchedModel);
      UseSU->addPred(Dep);
>>>>>>> 821935bb
    }
  }
}

/// Adds register dependencies (data, anti, and output) from this SUnit
/// to following instructions in the same scheduling region that depend the
/// physical register referenced at OperIdx.
void ScheduleDAGInstrs::addPhysRegDeps(SUnit *SU, unsigned OperIdx) {
  MachineInstr *MI = SU->getInstr();
  MachineOperand &MO = MI->getOperand(OperIdx);
  Register Reg = MO.getReg();
  // We do not need to track any dependencies for constant registers.
  if (MRI.isConstantPhysReg(Reg))
    return;

  // Optionally add output and anti dependencies. For anti
  // dependencies we use a latency of 0 because for a multi-issue
  // target we want to allow the defining instruction to issue
  // in the same cycle as the using instruction.
  // TODO: Using a latency of 1 here for output dependencies assumes
  //       there's no cost for reusing registers.
  SDep::Kind Kind = MO.isUse() ? SDep::Anti : SDep::Output;
  for (MCRegUnit Unit : TRI->regunits(Reg)) {
    for (RegUnit2SUnitsMap::iterator I = Defs.find(Unit); I != Defs.end();
         ++I) {
      SUnit *DefSU = I->SU;
      if (DefSU == &ExitSU)
        continue;
      MachineInstr *DefInstr = DefSU->getInstr();
      MachineOperand &DefMO = DefInstr->getOperand(I->OpIdx);
      if (DefSU != SU &&
          (Kind != SDep::Output || !MO.isDead() || !DefMO.isDead())) {
        SDep Dep(SU, Kind, DefMO.getReg());
        if (Kind != SDep::Anti)
          Dep.setLatency(
<<<<<<< HEAD
              SchedModel.computeOutputLatency(MI, OperIdx, DefSU->getInstr()));
        adjustAndAddPred(DefSU, Dep, OperIdx, I->OpIdx);
=======
              SchedModel.computeOutputLatency(MI, OperIdx, DefInstr));
        }
        ST.adjustSchedDependency(SU, OperIdx, DefSU, I->OpIdx, Dep,
                                 &SchedModel);
        DefSU->addPred(Dep);
>>>>>>> 821935bb
      }
    }
  }

  if (MO.isUse()) {
    SU->hasPhysRegUses = true;
    // Either insert a new Reg2SUnits entry with an empty SUnits list, or
    // retrieve the existing SUnits list for this register's uses.
    // Push this SUnit on the use list.
    for (MCRegUnit Unit : TRI->regunits(Reg))
      Uses.insert(PhysRegSUOper(SU, OperIdx, Unit));
    if (RemoveKillFlags)
      MO.setIsKill(false);
  } else {
    addPhysRegDataDeps(SU, OperIdx);

    // Clear previous uses and defs of this register and its subregisters.
    for (MCRegUnit Unit : TRI->regunits(Reg)) {
      Uses.eraseAll(Unit);
      if (!MO.isDead())
        Defs.eraseAll(Unit);
    }

    if (MO.isDead() && SU->isCall) {
      // Calls will not be reordered because of chain dependencies (see
      // below). Since call operands are dead, calls may continue to be added
      // to the DefList making dependence checking quadratic in the size of
      // the block. Instead, we leave only one call at the back of the
      // DefList.
      for (MCRegUnit Unit : TRI->regunits(Reg)) {
        RegUnit2SUnitsMap::RangePair P = Defs.equal_range(Unit);
        RegUnit2SUnitsMap::iterator B = P.first;
        RegUnit2SUnitsMap::iterator I = P.second;
        for (bool isBegin = I == B; !isBegin; /* empty */) {
          isBegin = (--I) == B;
          if (!I->SU->isCall)
            break;
          I = Defs.erase(I);
        }
      }
    }

    // Defs are pushed in the order they are visited and never reordered.
    for (MCRegUnit Unit : TRI->regunits(Reg))
      Defs.insert(PhysRegSUOper(SU, OperIdx, Unit));
  }
}

LaneBitmask ScheduleDAGInstrs::getLaneMaskForMO(const MachineOperand &MO) const
{
  Register Reg = MO.getReg();
  // No point in tracking lanemasks if we don't have interesting subregisters.
  const TargetRegisterClass &RC = *MRI.getRegClass(Reg);
  if (!RC.HasDisjunctSubRegs)
    return LaneBitmask::getAll();

  unsigned SubReg = MO.getSubReg();
  if (SubReg == 0)
    return RC.getLaneMask();
  return TRI->getSubRegIndexLaneMask(SubReg);
}

bool ScheduleDAGInstrs::deadDefHasNoUse(const MachineOperand &MO) {
  auto RegUse = CurrentVRegUses.find(MO.getReg());
  if (RegUse == CurrentVRegUses.end())
    return true;
  return (RegUse->LaneMask & getLaneMaskForMO(MO)).none();
}

/// Adds register output and data dependencies from this SUnit to instructions
/// that occur later in the same scheduling region if they read from or write to
/// the virtual register defined at OperIdx.
///
/// TODO: Hoist loop induction variable increments. This has to be
/// reevaluated. Generally, IV scheduling should be done before coalescing.
void ScheduleDAGInstrs::addVRegDefDeps(SUnit *SU, unsigned OperIdx) {
  MachineInstr *MI = SU->getInstr();
  MachineOperand &MO = MI->getOperand(OperIdx);
  Register Reg = MO.getReg();

  LaneBitmask DefLaneMask;
  LaneBitmask KillLaneMask;
  if (TrackLaneMasks) {
    bool IsKill = MO.getSubReg() == 0 || MO.isUndef();
    DefLaneMask = getLaneMaskForMO(MO);
    // If we have a <read-undef> flag, none of the lane values comes from an
    // earlier instruction.
    KillLaneMask = IsKill ? LaneBitmask::getAll() : DefLaneMask;

    if (MO.getSubReg() != 0 && MO.isUndef()) {
      // There may be other subregister defs on the same instruction of the same
      // register in later operands. The lanes of other defs will now be live
      // after this instruction, so these should not be treated as killed by the
      // instruction even though they appear to be killed in this one operand.
      for (const MachineOperand &OtherMO :
           llvm::drop_begin(MI->operands(), OperIdx + 1))
        if (OtherMO.isReg() && OtherMO.isDef() && OtherMO.getReg() == Reg)
          KillLaneMask &= ~getLaneMaskForMO(OtherMO);
    }

    // Clear undef flag, we'll re-add it later once we know which subregister
    // Def is first.
    MO.setIsUndef(false);
  } else {
    DefLaneMask = LaneBitmask::getAll();
    KillLaneMask = LaneBitmask::getAll();
  }

  if (MO.isDead()) {
    assert(deadDefHasNoUse(MO) && "Dead defs should have no uses");
  } else {
    // Add data dependence to all uses we found so far.
    for (VReg2SUnitOperIdxMultiMap::iterator I = CurrentVRegUses.find(Reg),
         E = CurrentVRegUses.end(); I != E; /*empty*/) {
      LaneBitmask LaneMask = I->LaneMask;
      // Ignore uses of other lanes.
      if ((LaneMask & KillLaneMask).none()) {
        ++I;
        continue;
      }

      if ((LaneMask & DefLaneMask).any()) {
        SUnit *UseSU = I->SU;
        MachineInstr *Use = UseSU->getInstr();
        SDep Dep(SU, SDep::Data, Reg);
        Dep.setLatency(SchedModel.computeOperandLatency(MI, OperIdx, Use,
                                                        I->OperandIndex));
<<<<<<< HEAD
        adjustAndAddPred(UseSU, Dep, OperIdx, I->OperandIndex);
=======
        ST.adjustSchedDependency(SU, OperIdx, UseSU, I->OperandIndex, Dep,
                                 &SchedModel);
        UseSU->addPred(Dep);
>>>>>>> 821935bb
      }

      LaneMask &= ~KillLaneMask;
      // If we found a Def for all lanes of this use, remove it from the list.
      if (LaneMask.any()) {
        I->LaneMask = LaneMask;
        ++I;
      } else
        I = CurrentVRegUses.erase(I);
    }
  }

  // Shortcut: Singly defined vregs do not have output/anti dependencies.
  if (MRI.hasOneDef(Reg))
    return;

  // Add output dependence to the next nearest defs of this vreg.
  //
  // Unless this definition is dead, the output dependence should be
  // transitively redundant with antidependencies from this definition's
  // uses. We're conservative for now until we have a way to guarantee the uses
  // are not eliminated sometime during scheduling. The output dependence edge
  // is also useful if output latency exceeds def-use latency.
  LaneBitmask LaneMask = DefLaneMask;
  for (VReg2SUnit &V2SU : make_range(CurrentVRegDefs.find(Reg),
                                     CurrentVRegDefs.end())) {
    // Ignore defs for other lanes.
    if ((V2SU.LaneMask & LaneMask).none())
      continue;
    // Add an output dependence.
    SUnit *DefSU = V2SU.SU;
    // Ignore additional defs of the same lanes in one instruction. This can
    // happen because lanemasks are shared for targets with too many
    // subregisters. We also use some representration tricks/hacks where we
    // add super-register defs/uses, to imply that although we only access parts
    // of the reg we care about the full one.
    if (DefSU == SU)
      continue;
    SDep Dep(SU, SDep::Output, Reg);
    Dep.setLatency(
      SchedModel.computeOutputLatency(MI, OperIdx, DefSU->getInstr()));
    DefSU->addPred(Dep);

    // Update current definition. This can get tricky if the def was about a
    // bigger lanemask before. We then have to shrink it and create a new
    // VReg2SUnit for the non-overlapping part.
    LaneBitmask OverlapMask = V2SU.LaneMask & LaneMask;
    LaneBitmask NonOverlapMask = V2SU.LaneMask & ~LaneMask;
    V2SU.SU = SU;
    V2SU.LaneMask = OverlapMask;
    if (NonOverlapMask.any())
      CurrentVRegDefs.insert(VReg2SUnit(Reg, NonOverlapMask, DefSU));
  }
  // If there was no CurrentVRegDefs entry for some lanes yet, create one.
  if (LaneMask.any())
    CurrentVRegDefs.insert(VReg2SUnit(Reg, LaneMask, SU));
}

/// Adds a register data dependency if the instruction that defines the
/// virtual register used at OperIdx is mapped to an SUnit. Add a register
/// antidependency from this SUnit to instructions that occur later in the same
/// scheduling region if they write the virtual register.
///
/// TODO: Handle ExitSU "uses" properly.
void ScheduleDAGInstrs::addVRegUseDeps(SUnit *SU, unsigned OperIdx) {
  const MachineInstr *MI = SU->getInstr();
  assert(!MI->isDebugOrPseudoInstr());

  const MachineOperand &MO = MI->getOperand(OperIdx);
  Register Reg = MO.getReg();

  // Remember the use. Data dependencies will be added when we find the def.
  LaneBitmask LaneMask = TrackLaneMasks ? getLaneMaskForMO(MO)
                                        : LaneBitmask::getAll();
  CurrentVRegUses.insert(VReg2SUnitOperIdx(Reg, LaneMask, OperIdx, SU));

  // Add antidependences to the following defs of the vreg.
  for (VReg2SUnit &V2SU : make_range(CurrentVRegDefs.find(Reg),
                                     CurrentVRegDefs.end())) {
    // Ignore defs for unrelated lanes.
    LaneBitmask PrevDefLaneMask = V2SU.LaneMask;
    if ((PrevDefLaneMask & LaneMask).none())
      continue;
    if (V2SU.SU == SU)
      continue;

    SDep Dep(SU, SDep::Anti, Reg);
    V2SU.SU->addPred(Dep);
  }
}

/// Returns true if MI is an instruction we are unable to reason about
/// (like a call or something with unmodeled side effects).
static inline bool isGlobalMemoryObject(MachineInstr *MI) {
  return MI->isCall() || MI->hasUnmodeledSideEffects() ||
         (MI->hasOrderedMemoryRef() && !MI->isDereferenceableInvariantLoad());
}

void ScheduleDAGInstrs::addChainDependency (SUnit *SUa, SUnit *SUb,
                                            unsigned Latency) {
  if (SUa->getInstr()->mayAlias(AAForDep, *SUb->getInstr(), UseTBAA)) {
    SDep Dep(SUa, SDep::MayAliasMem);
    Dep.setLatency(Latency);
    SUb->addPred(Dep);
  }
}

/// Creates an SUnit for each real instruction, numbered in top-down
/// topological order. The instruction order A < B, implies that no edge exists
/// from B to A.
///
/// Map each real instruction to its SUnit.
///
/// After initSUnits, the SUnits vector cannot be resized and the scheduler may
/// hang onto SUnit pointers. We may relax this in the future by using SUnit IDs
/// instead of pointers.
///
/// MachineScheduler relies on initSUnits numbering the nodes by their order in
/// the original instruction list.
///
/// DAG construction and other data dependence analysis need an SUnit for each
/// MachineInstr. By separating the initialization to the address export, we
/// allow to initialize SUnits without prior knowledge of the size. We just
/// require all relevant instruction to be registered before starting DAG
/// construction

std::optional<unsigned> ScheduleDAGInstrs::initSUnit(MachineInstr &MI) {
  if (MI.isDebugOrPseudoInstr())
    return {};

  SUnit &SU = SUnits.emplace_back(&MI, (unsigned)SUnits.size());
  SU.isCall = MI.isCall();
  SU.isCommutable = MI.isCommutable();

  // Assign the Latency field of SU using target-provided information.
  SU.Latency = SchedModel.computeInstrLatency(SU.getInstr());

  // If this SUnit uses a reserved or unbuffered resource, mark it as such.
  //
  // Reserved resources block an instruction from issuing and stall the
  // entire pipeline. These are identified by BufferSize=0.
  //
  // Unbuffered resources prevent execution of subsequent instructions that
  // require the same resources. This is used for in-order execution pipelines
  // within an out-of-order core. These are identified by BufferSize=1.
  if (SchedModel.hasInstrSchedModel()) {
    const MCSchedClassDesc *SC = getSchedClass(&SU);
    for (const MCWriteProcResEntry &PRE :
         make_range(SchedModel.getWriteProcResBegin(SC),
                    SchedModel.getWriteProcResEnd(SC))) {
      switch (SchedModel.getProcResource(PRE.ProcResourceIdx)->BufferSize) {
      case 0:
        SU.hasReservedResource = true;
        break;
      case 1:
        SU.isUnbuffered = true;
        break;
      default:
        break;
      }
    }
  }
  return SU.NodeNum;
}

void ScheduleDAGInstrs::initSUnits() {
  ScheduleDAG::clearDAG();
  // Prevent reallocations for performance.
  SUnits.reserve(NumRegionInstrs);
  // This loop creates SUnits for real instructions.
  for (MachineInstr &MI : make_range(RegionBegin, RegionEnd)) {
    initSUnit(MI);
  }
}

void ScheduleDAGInstrs::makeMaps() {
  // At this point we have all SUnits allocated and their addresses are stable.
  // We can now safely export them.
  MISUnitMap.clear();
  for (auto &SU : SUnits) {
    MISUnitMap[SU.getInstr()] = &SU;
  }
}

void ScheduleDAGInstrs::setExitSU() {
  // Set the exit instruction. If we have a bb, we take it from there.
  MachineInstr *ExitMI =
      BB ? RegionEnd != BB->end()
               ? &*skipDebugInstructionsBackward(RegionEnd, RegionBegin)
               : nullptr
         : nullptr;
  ExitSU.setInstr(ExitMI);
}

void ScheduleDAGInstrs::recordDbgInstrs() {
  // Remove any stale debug info; sometimes BuildSchedGraph is called again
  // without emitting the info from the previous call.
  DbgValues.clear();
  FirstDbgValue = nullptr;

  // We connect any Debug machine instruction to the instruction before it.
  // if there is no instruction before it, it is recorded in FirstDbgValue;
  MachineInstr *DbgMI = nullptr;
  for (MachineBasicBlock::iterator MII = RegionEnd, MIE = RegionBegin;
       MII != MIE; --MII) {
    MachineInstr &MI = *std::prev(MII);
    if (DbgMI) {
      DbgValues.emplace_back(DbgMI, &MI);
      DbgMI = nullptr;
    }

    if (MI.isDebugValue() || MI.isDebugPHI()) {
      DbgMI = &MI;
    }
  }
  if (DbgMI)
    FirstDbgValue = DbgMI;
}

class ScheduleDAGInstrs::Value2SUsMap : public MapVector<ValueType, SUList> {
  /// Current total number of SUs in map.
  unsigned NumNodes = 0;

  /// 1 for loads, 0 for stores. (see comment in SUList)
  unsigned TrueMemOrderLatency;

public:
  Value2SUsMap(unsigned lat = 0) : TrueMemOrderLatency(lat) {}

  /// To keep NumNodes up to date, insert() is used instead of
  /// this operator w/ push_back().
  ValueType &operator[](const SUList &Key) {
    llvm_unreachable("Don't use. Use insert() instead."); };

  /// Adds SU to the SUList of V. If Map grows huge, reduce its size by calling
  /// reduce().
  void inline insert(SUnit *SU, ValueType V) {
    MapVector::operator[](V).push_back(SU);
    NumNodes++;
  }

  /// Clears the list of SUs mapped to V.
  void inline clearList(ValueType V) {
    iterator Itr = find(V);
    if (Itr != end()) {
      assert(NumNodes >= Itr->second.size());
      NumNodes -= Itr->second.size();

      Itr->second.clear();
    }
  }

  /// Clears map from all contents.
  void clear() {
    MapVector<ValueType, SUList>::clear();
    NumNodes = 0;
  }

  unsigned inline size() const { return NumNodes; }

  /// Counts the number of SUs in this map after a reduction.
  void reComputeSize() {
    NumNodes = 0;
    for (auto &I : *this)
      NumNodes += I.second.size();
  }

  unsigned inline getTrueMemOrderLatency() const {
    return TrueMemOrderLatency;
  }

  void dump();
};

void ScheduleDAGInstrs::addChainDependencies(SUnit *SU,
                                             Value2SUsMap &Val2SUsMap) {
  for (auto &I : Val2SUsMap)
    addChainDependencies(SU, I.second,
                         Val2SUsMap.getTrueMemOrderLatency());
}

void ScheduleDAGInstrs::addChainDependencies(SUnit *SU,
                                             Value2SUsMap &Val2SUsMap,
                                             ValueType V) {
  Value2SUsMap::iterator Itr = Val2SUsMap.find(V);
  if (Itr != Val2SUsMap.end())
    addChainDependencies(SU, Itr->second,
                         Val2SUsMap.getTrueMemOrderLatency());
}

void ScheduleDAGInstrs::addBarrierChain(Value2SUsMap &map) {
  assert(BarrierChain != nullptr);

  for (auto &[V, SUs] : map) {
    (void)V;
    for (auto *SU : SUs)
      SU->addPredBarrier(BarrierChain);
  }
  map.clear();
}

void ScheduleDAGInstrs::insertBarrierChain(Value2SUsMap &map) {
  assert(BarrierChain != nullptr);

  // Go through all lists of SUs.
  for (Value2SUsMap::iterator I = map.begin(), EE = map.end(); I != EE;) {
    Value2SUsMap::iterator CurrItr = I++;
    SUList &sus = CurrItr->second;
    SUList::iterator SUItr = sus.begin(), SUEE = sus.end();
    for (; SUItr != SUEE; ++SUItr) {
      // Stop on BarrierChain or any instruction above it.
      if ((*SUItr)->NodeNum <= BarrierChain->NodeNum)
        break;

      (*SUItr)->addPredBarrier(BarrierChain);
    }

    // Remove also the BarrierChain from list if present.
    if (SUItr != SUEE && *SUItr == BarrierChain)
      SUItr++;

    // Remove all SUs that are now successors of BarrierChain.
    if (SUItr != sus.begin())
      sus.erase(sus.begin(), SUItr);
  }

  // Remove all entries with empty su lists.
  map.remove_if([&](std::pair<ValueType, SUList> &mapEntry) {
      return (mapEntry.second.empty()); });

  // Recompute the size of the map (NumNodes).
  map.reComputeSize();
}

bool ScheduleDAGInstrs::handleRegEvents(SUnit *SU) {
  // Add register-based dependencies (data, anti, and output).
  // For some instructions (calls, returns, inline-asm, etc.) there can
  // be explicit uses and implicit defs, in which case the use will appear
  // on the operand list before the def. Do two passes over the operand
  // list to make sure that defs are processed before any uses.
  MachineInstr &MI = *SU->getInstr();
  bool HasVRegDef = false;
  const unsigned N = MI.getNumOperands();
  for (unsigned OpIdx = 0; OpIdx != N; ++OpIdx) {
    const MachineOperand &MO = MI.getOperand(OpIdx);
    if (!MO.isReg() || !MO.isDef())
      continue;
    Register Reg = MO.getReg();
    if (Reg.isPhysical()) {
      addPhysRegDeps(SU, OpIdx);
    } else if (Reg.isVirtual()) {
      HasVRegDef = true;
      addVRegDefDeps(SU, OpIdx);
    }
  }

  // Now process all uses.
  for (unsigned OpIdx = 0; OpIdx != N; ++OpIdx) {
    const MachineOperand &MO = MI.getOperand(OpIdx);
    // Only look at use operands.
    // We do not need to check for MO.readsReg() here because subsequent
    // subregister defs will get output dependence edges and need no
    // additional use dependencies.
    if (!MO.isReg() || !MO.isUse())
      continue;
    Register Reg = MO.getReg();
    if (Reg.isPhysical()) {
      addPhysRegDeps(SU, OpIdx);
    } else if (Reg.isVirtual() && MO.readsReg()) {
      addVRegUseDeps(SU, OpIdx);
    }
  }
  return HasVRegDef;
}

void ScheduleDAGInstrs::buildSchedGraph(AAResults *AA,
                                        RegPressureTracker *RPTracker,
                                        PressureDiffs *PDiffs,
                                        LiveIntervals *LIS,
                                        bool TrackLaneMasks) {
  // Create an SUnit for each real instruction.
  initSUnits();
  setExitSU();
  makeMaps();
  recordDbgInstrs();
  buildEdges(AA, RPTracker, PDiffs, LIS, TrackLaneMasks);
}

void ScheduleDAGInstrs::buildEdges(AAResults *AA, RegPressureTracker *RPTracker,
                                   PressureDiffs *PDiffs, LiveIntervals *LIS,
                                   bool TrackLaneMasks) {

  const TargetSubtargetInfo &ST = MF.getSubtarget();
  bool UseAA = EnableAASchedMI.getNumOccurrences() > 0 ? EnableAASchedMI
                                                       : ST.useAA();
  AAForDep = UseAA ? AA : nullptr;
  BarrierChain = nullptr;
  this->TrackLaneMasks = TrackLaneMasks;

  if (PDiffs)
    PDiffs->init(SUnits.size());

  // We build scheduling units by walking a block's instruction list
  // from bottom to top.

  // Each MIs' memory operand(s) is analyzed to a list of underlying
  // objects. The SU is then inserted in the SUList(s) mapped from the
  // Value(s). Each Value thus gets mapped to lists of SUs depending
  // on it, stores and loads kept separately. Two SUs are trivially
  // non-aliasing if they both depend on only identified Values and do
  // not share any common Value.
  Value2SUsMap Stores, Loads(1 /*TrueMemOrderLatency*/);

  // Certain memory accesses are known to not alias any SU in Stores
  // or Loads, and have therefore their own 'NonAlias'
  // domain. E.g. spill / reload instructions never alias LLVM I/R
  // Values. It would be nice to assume that this type of memory
  // accesses always have a proper memory operand modelling, and are
  // therefore never unanalyzable, but this is conservatively not
  // done.
  Value2SUsMap NonAliasStores, NonAliasLoads(1 /*TrueMemOrderLatency*/);

  // Track all instructions that may raise floating-point exceptions.
  // These do not depend on one other (or normal loads or stores), but
  // must not be rescheduled across global barriers.  Note that we don't
  // really need a "map" here since we don't track those MIs by value;
  // using the same Value2SUsMap data type here is simply a matter of
  // convenience.
  Value2SUsMap FPExceptions;

  assert(Defs.empty() && Uses.empty() &&
         "Only BuildGraph should update Defs/Uses");
  Defs.setUniverse(TRI->getNumRegs());
  Uses.setUniverse(TRI->getNumRegs());

  assert(CurrentVRegDefs.empty() && "nobody else should use CurrentVRegDefs");
  assert(CurrentVRegUses.empty() && "nobody else should use CurrentVRegUses");
  unsigned NumVirtRegs = MRI.getNumVirtRegs();
  CurrentVRegDefs.setUniverse(NumVirtRegs);
  CurrentVRegUses.setUniverse(NumVirtRegs);

  // Model data dependencies between instructions being scheduled and the
  // ExitSU.
  addSchedBarrierDeps();

  // Walk the list of real instructions, from bottom moving up.
  for (auto &SUR : reverse(SUnits)) {
    auto *SU = &SUR;
    MachineInstr &MI = *SU->getInstr();

    if (RPTracker) {
      RegisterOperands RegOpers;
      RegOpers.collect(MI, *TRI, MRI, TrackLaneMasks, false);
      if (TrackLaneMasks) {
        SlotIndex SlotIdx = LIS->getInstructionIndex(MI);
        RegOpers.adjustLaneLiveness(*LIS, MRI, SlotIdx);
      }
      if (PDiffs != nullptr)
        PDiffs->addInstruction(SU->NodeNum, RegOpers, MRI);

      if (RPTracker->getPos() == RegionEnd || &*RPTracker->getPos() != &MI)
        RPTracker->recedeSkipDebugValues();
      assert(&*RPTracker->getPos() == &MI && "RPTracker in sync");
      RPTracker->recede(RegOpers);
    }

    assert(
        (CanHandleTerminators || (!MI.isTerminator() && !MI.isPosition())) &&
        "Cannot schedule terminators or labels!");

    /// Compute register dependences, calling back into reportDependence
    /// whenever a dependence is detected.
    const bool HasVRegDef = handleRegEvents(SU);

    // If we haven't seen any uses in this scheduling region, create a
    // dependence edge to ExitSU to model the live-out latency. This is required
    // for vreg defs with no in-region use, and prefetches with no vreg def.
    //
    // FIXME: NumDataSuccs would be more precise than NumSuccs here. This
    // check currently relies on being called before adding chain deps.
    if (SU->NumSuccs == 0 && SU->Latency > 1 && (HasVRegDef || MI.mayLoad())) {
      SDep Dep(SU, SDep::Artificial);
      Dep.setLatency(SU->Latency - 1);
      ExitSU.addPred(Dep);
    }

    // Add memory dependencies (Note: isStoreToStackSlot and
    // isLoadFromStackSLot are not usable after stack slots are lowered to
    // actual addresses).

    // This is a barrier event that acts as a pivotal node in the DAG.
    if (isGlobalMemoryObject(&MI)) {

      // Become the barrier chain.
      if (BarrierChain)
        BarrierChain->addPredBarrier(SU);
      BarrierChain = SU;

      LLVM_DEBUG(dbgs() << "Global memory object and new barrier chain: SU("
                        << BarrierChain->NodeNum << ").\n";);

      // Add dependencies against everything below it and clear maps.
      addBarrierChain(Stores);
      addBarrierChain(Loads);
      addBarrierChain(NonAliasStores);
      addBarrierChain(NonAliasLoads);
      addBarrierChain(FPExceptions);

      continue;
    }

    // Instructions that may raise FP exceptions may not be moved
    // across any global barriers.
    if (MI.mayRaiseFPException()) {
      if (BarrierChain)
        BarrierChain->addPredBarrier(SU);

      FPExceptions.insert(SU, UnknownValue);

      if (FPExceptions.size() >= HugeRegion) {
        LLVM_DEBUG(dbgs() << "Reducing FPExceptions map.\n";);
        Value2SUsMap empty;
        reduceHugeMemNodeMaps(FPExceptions, empty, getReductionSize());
      }
    }

    // If it's not a store or a variant load, we're done.
    if (!MI.mayStore() &&
        !(MI.mayLoad() && !MI.isDereferenceableInvariantLoad()))
      continue;

    // Always add dependecy edge to BarrierChain if present.
    if (BarrierChain)
      BarrierChain->addPredBarrier(SU);

    // Find the underlying objects for MI. The Objs vector is either
    // empty, or filled with the Values of memory locations which this
    // SU depends on.
    UnderlyingObjectsVector Objs;
    bool ObjsFound = getUnderlyingObjectsForInstr(&MI, MFI, Objs,
                                                  MF.getDataLayout());

    if (MI.mayStore()) {
      if (!ObjsFound) {
        // An unknown store depends on all stores and loads.
        addChainDependencies(SU, Stores);
        addChainDependencies(SU, NonAliasStores);
        addChainDependencies(SU, Loads);
        addChainDependencies(SU, NonAliasLoads);

        // Map this store to 'UnknownValue'.
        Stores.insert(SU, UnknownValue);
      } else {
        // Add precise dependencies against all previously seen memory
        // accesses mapped to the same Value(s).
        for (const UnderlyingObject &UnderlObj : Objs) {
          ValueType V = UnderlObj.getValue();
          bool ThisMayAlias = UnderlObj.mayAlias();

          // Add dependencies to previous stores and loads mapped to V.
          addChainDependencies(SU, (ThisMayAlias ? Stores : NonAliasStores), V);
          addChainDependencies(SU, (ThisMayAlias ? Loads : NonAliasLoads), V);
        }
        // Update the store map after all chains have been added to avoid adding
        // self-loop edge if multiple underlying objects are present.
        for (const UnderlyingObject &UnderlObj : Objs) {
          ValueType V = UnderlObj.getValue();
          bool ThisMayAlias = UnderlObj.mayAlias();

          // Map this store to V.
          (ThisMayAlias ? Stores : NonAliasStores).insert(SU, V);
        }
        // The store may have dependencies to unanalyzable loads and
        // stores.
        addChainDependencies(SU, Loads, UnknownValue);
        addChainDependencies(SU, Stores, UnknownValue);
      }
    } else { // SU is a load.
      if (!ObjsFound) {
        // An unknown load depends on all stores.
        addChainDependencies(SU, Stores);
        addChainDependencies(SU, NonAliasStores);

        Loads.insert(SU, UnknownValue);
      } else {
        for (const UnderlyingObject &UnderlObj : Objs) {
          ValueType V = UnderlObj.getValue();
          bool ThisMayAlias = UnderlObj.mayAlias();

          // Add precise dependencies against all previously seen stores
          // mapping to the same Value(s).
          addChainDependencies(SU, (ThisMayAlias ? Stores : NonAliasStores), V);

          // Map this load to V.
          (ThisMayAlias ? Loads : NonAliasLoads).insert(SU, V);
        }
        // The load may have dependencies to unanalyzable stores.
        addChainDependencies(SU, Stores, UnknownValue);
      }
    }

    // Reduce maps if they grow huge.
    if (Stores.size() + Loads.size() >= HugeRegion) {
      LLVM_DEBUG(dbgs() << "Reducing Stores and Loads maps.\n";);
      reduceHugeMemNodeMaps(Stores, Loads, getReductionSize());
    }
    if (NonAliasStores.size() + NonAliasLoads.size() >= HugeRegion) {
      LLVM_DEBUG(
          dbgs() << "Reducing NonAliasStores and NonAliasLoads maps.\n";);
      reduceHugeMemNodeMaps(NonAliasStores, NonAliasLoads, getReductionSize());
    }
  }

  Defs.clear();
  Uses.clear();
  CurrentVRegDefs.clear();
  CurrentVRegUses.clear();

  Topo.MarkDirty();
}

raw_ostream &llvm::operator<<(raw_ostream &OS, const PseudoSourceValue* PSV) {
  PSV->printCustom(OS);
  return OS;
}

void ScheduleDAGInstrs::Value2SUsMap::dump() {
  for (const auto &[ValType, SUs] : *this) {
    if (isa<const Value *>(ValType)) {
      const Value *V = cast<const Value *>(ValType);
      if (isa<UndefValue>(V))
        dbgs() << "Unknown";
      else
        V->printAsOperand(dbgs());
    } else if (isa<const PseudoSourceValue *>(ValType))
      dbgs() << cast<const PseudoSourceValue *>(ValType);
    else
      llvm_unreachable("Unknown Value type.");

    dbgs() << " : ";
    dumpSUList(SUs);
  }
}

void ScheduleDAGInstrs::reduceHugeMemNodeMaps(Value2SUsMap &stores,
                                              Value2SUsMap &loads, unsigned N) {
  LLVM_DEBUG(dbgs() << "Before reduction:\nStoring SUnits:\n"; stores.dump();
             dbgs() << "Loading SUnits:\n"; loads.dump());

  // Insert all SU's NodeNums into a vector and sort it.
  std::vector<unsigned> NodeNums;
  NodeNums.reserve(stores.size() + loads.size());
  for (const auto &[V, SUs] : stores) {
    (void)V;
    for (const auto *SU : SUs)
      NodeNums.push_back(SU->NodeNum);
  }
  for (const auto &[V, SUs] : loads) {
    (void)V;
    for (const auto *SU : SUs)
      NodeNums.push_back(SU->NodeNum);
  }
  llvm::sort(NodeNums);

  // The N last elements in NodeNums will be removed, and the SU with
  // the lowest NodeNum of them will become the new BarrierChain to
  // let the not yet seen SUs have a dependency to the removed SUs.
  assert(N <= NodeNums.size());
  SUnit *newBarrierChain = &SUnits[*(NodeNums.end() - N)];
  if (BarrierChain) {
    // The aliasing and non-aliasing maps reduce independently of each
    // other, but share a common BarrierChain. Check if the
    // newBarrierChain is above the former one. If it is not, it may
    // introduce a loop to use newBarrierChain, so keep the old one.
    if (newBarrierChain->NodeNum < BarrierChain->NodeNum) {
      BarrierChain->addPredBarrier(newBarrierChain);
      BarrierChain = newBarrierChain;
      LLVM_DEBUG(dbgs() << "Inserting new barrier chain: SU("
                        << BarrierChain->NodeNum << ").\n";);
    }
    else
      LLVM_DEBUG(dbgs() << "Keeping old barrier chain: SU("
                        << BarrierChain->NodeNum << ").\n";);
  }
  else
    BarrierChain = newBarrierChain;

  insertBarrierChain(stores);
  insertBarrierChain(loads);

  LLVM_DEBUG(dbgs() << "After reduction:\nStoring SUnits:\n"; stores.dump();
             dbgs() << "Loading SUnits:\n"; loads.dump());
}

static void toggleKills(const MachineRegisterInfo &MRI, LiveRegUnits &LiveRegs,
                        MachineInstr &MI, bool addToLiveRegs) {
  for (MachineOperand &MO : MI.operands()) {
    if (!MO.isReg() || !MO.readsReg())
      continue;
    Register Reg = MO.getReg();
    if (!Reg)
      continue;

    // Things that are available after the instruction are killed by it.
    bool IsKill = LiveRegs.available(Reg);

    // Exception: Do not kill reserved registers
    MO.setIsKill(IsKill && !MRI.isReserved(Reg));
    if (addToLiveRegs)
      LiveRegs.addReg(Reg);
  }
}

void ScheduleDAGInstrs::fixupKills(MachineBasicBlock &MBB) {
  LLVM_DEBUG(dbgs() << "Fixup kills for " << printMBBReference(MBB) << '\n');

  LiveRegs.init(*TRI);
  LiveRegs.addLiveOuts(MBB);

  // Examine block from end to start...
  for (MachineInstr &MI : llvm::reverse(MBB)) {
    if (MI.isDebugOrPseudoInstr())
      continue;

    // Update liveness.  Registers that are defed but not used in this
    // instruction are now dead. Mark register and all subregs as they
    // are completely defined.
    for (ConstMIBundleOperands O(MI); O.isValid(); ++O) {
      const MachineOperand &MO = *O;
      if (MO.isReg()) {
        if (!MO.isDef())
          continue;
        Register Reg = MO.getReg();
        if (!Reg)
          continue;
        LiveRegs.removeReg(Reg);
      } else if (MO.isRegMask()) {
        LiveRegs.removeRegsNotPreserved(MO.getRegMask());
      }
    }

    // If there is a bundle header fix it up first.
    if (!MI.isBundled()) {
      toggleKills(MRI, LiveRegs, MI, true);
    } else {
      MachineBasicBlock::instr_iterator Bundle = MI.getIterator();
      if (MI.isBundle())
        toggleKills(MRI, LiveRegs, MI, false);

      // Some targets make the (questionable) assumtion that the instructions
      // inside the bundle are ordered and consequently only the last use of
      // a register inside the bundle can kill it.
      MachineBasicBlock::instr_iterator I = std::next(Bundle);
      while (I->isBundledWithSucc())
        ++I;
      do {
        if (!I->isDebugOrPseudoInstr())
          toggleKills(MRI, LiveRegs, *I, true);
        --I;
      } while (I != Bundle);
    }
  }
}

void ScheduleDAGInstrs::dumpNode(const SUnit &SU) const {
#if !defined(NDEBUG) || defined(LLVM_ENABLE_DUMP)
  dumpNodeName(SU);
  if (SchedPrintCycles)
    dbgs() << " [TopReadyCycle = " << SU.TopReadyCycle
           << ", BottomReadyCycle = " << SU.BotReadyCycle << "]";
  dbgs() << ": ";
  SU.getInstr()->dump();
#endif
}

void ScheduleDAGInstrs::dump() const {
#if !defined(NDEBUG) || defined(LLVM_ENABLE_DUMP)
  if (EntrySU.getInstr() != nullptr)
    dumpNodeAll(EntrySU);
  for (const SUnit &SU : SUnits)
    dumpNodeAll(SU);
  if (ExitSU.getInstr() != nullptr)
    dumpNodeAll(ExitSU);
#endif
}

std::string ScheduleDAGInstrs::getGraphNodeLabel(const SUnit *SU) const {
  std::string s;
  raw_string_ostream oss(s);
  if (SU == &EntrySU)
    oss << "<entry>";
  else if (SU == &ExitSU)
    oss << "<exit>";
  else
    SU->getInstr()->print(oss, /*IsStandalone=*/true);
  return oss.str();
}

/// Return the basic block label. It is not necessarilly unique because a block
/// contains multiple scheduling regions. But it is fine for visualization.
std::string ScheduleDAGInstrs::getDAGName() const {
  return "dag." + BB->getFullName();
}

bool ScheduleDAGInstrs::canAddEdge(SUnit *SuccSU, SUnit *PredSU) {
  return SuccSU == &ExitSU || !Topo.IsReachable(PredSU, SuccSU);
}

bool ScheduleDAGInstrs::addEdge(SUnit *SuccSU, const SDep &PredDep) {
  if (SuccSU != &ExitSU) {
    // Do not use WillCreateCycle, it assumes SD scheduling.
    // If Pred is reachable from Succ, then the edge creates a cycle.
    if (Topo.IsReachable(PredDep.getSUnit(), SuccSU))
      return false;
    Topo.AddPredQueued(SuccSU, PredDep.getSUnit());
  }
  SDep ByValue(PredDep);
  SuccSU->addPred(ByValue, /*Required=*/!PredDep.isArtificial());
  // Return true regardless of whether a new edge needed to be inserted.
  return true;
}

//===----------------------------------------------------------------------===//
// SchedDFSResult Implementation
//===----------------------------------------------------------------------===//

namespace llvm {

/// Internal state used to compute SchedDFSResult.
class SchedDFSImpl {
  SchedDFSResult &R;

  /// Join DAG nodes into equivalence classes by their subtree.
  IntEqClasses SubtreeClasses;
  /// List PredSU, SuccSU pairs that represent data edges between subtrees.
  std::vector<std::pair<const SUnit *, const SUnit*>> ConnectionPairs;

  struct RootData {
    unsigned NodeID;
    unsigned ParentNodeID;  ///< Parent node (member of the parent subtree).
    unsigned SubInstrCount = 0; ///< Instr count in this tree only, not
                                /// children.

    RootData(unsigned id): NodeID(id),
                           ParentNodeID(SchedDFSResult::InvalidSubtreeID) {}

    unsigned getSparseSetIndex() const { return NodeID; }
  };

  SparseSet<RootData> RootSet;

public:
  SchedDFSImpl(SchedDFSResult &r): R(r), SubtreeClasses(R.DFSNodeData.size()) {
    RootSet.setUniverse(R.DFSNodeData.size());
  }

  /// Returns true if this node been visited by the DFS traversal.
  ///
  /// During visitPostorderNode the Node's SubtreeID is assigned to the Node
  /// ID. Later, SubtreeID is updated but remains valid.
  bool isVisited(const SUnit *SU) const {
    return R.DFSNodeData[SU->NodeNum].SubtreeID
      != SchedDFSResult::InvalidSubtreeID;
  }

  /// Initializes this node's instruction count. We don't need to flag the node
  /// visited until visitPostorder because the DAG cannot have cycles.
  void visitPreorder(const SUnit *SU) {
    R.DFSNodeData[SU->NodeNum].InstrCount =
      SU->getInstr()->isTransient() ? 0 : 1;
  }

  /// Called once for each node after all predecessors are visited. Revisit this
  /// node's predecessors and potentially join them now that we know the ILP of
  /// the other predecessors.
  void visitPostorderNode(const SUnit *SU) {
    // Mark this node as the root of a subtree. It may be joined with its
    // successors later.
    R.DFSNodeData[SU->NodeNum].SubtreeID = SU->NodeNum;
    RootData RData(SU->NodeNum);
    RData.SubInstrCount = SU->getInstr()->isTransient() ? 0 : 1;

    // If any predecessors are still in their own subtree, they either cannot be
    // joined or are large enough to remain separate. If this parent node's
    // total instruction count is not greater than a child subtree by at least
    // the subtree limit, then try to join it now since splitting subtrees is
    // only useful if multiple high-pressure paths are possible.
    unsigned InstrCount = R.DFSNodeData[SU->NodeNum].InstrCount;
    for (const SDep &PredDep : SU->Preds) {
      if (PredDep.getKind() != SDep::Data)
        continue;
      unsigned PredNum = PredDep.getSUnit()->NodeNum;
      if ((InstrCount - R.DFSNodeData[PredNum].InstrCount) < R.SubtreeLimit)
        joinPredSubtree(PredDep, SU, /*CheckLimit=*/false);

      // Either link or merge the TreeData entry from the child to the parent.
      if (R.DFSNodeData[PredNum].SubtreeID == PredNum) {
        // If the predecessor's parent is invalid, this is a tree edge and the
        // current node is the parent.
        if (RootSet[PredNum].ParentNodeID == SchedDFSResult::InvalidSubtreeID)
          RootSet[PredNum].ParentNodeID = SU->NodeNum;
      }
      else if (RootSet.count(PredNum)) {
        // The predecessor is not a root, but is still in the root set. This
        // must be the new parent that it was just joined to. Note that
        // RootSet[PredNum].ParentNodeID may either be invalid or may still be
        // set to the original parent.
        RData.SubInstrCount += RootSet[PredNum].SubInstrCount;
        RootSet.erase(PredNum);
      }
    }
    RootSet[SU->NodeNum] = RData;
  }

  /// Called once for each tree edge after calling visitPostOrderNode on
  /// the predecessor. Increment the parent node's instruction count and
  /// preemptively join this subtree to its parent's if it is small enough.
  void visitPostorderEdge(const SDep &PredDep, const SUnit *Succ) {
    R.DFSNodeData[Succ->NodeNum].InstrCount
      += R.DFSNodeData[PredDep.getSUnit()->NodeNum].InstrCount;
    joinPredSubtree(PredDep, Succ);
  }

  /// Adds a connection for cross edges.
  void visitCrossEdge(const SDep &PredDep, const SUnit *Succ) {
    ConnectionPairs.emplace_back(PredDep.getSUnit(), Succ);
  }

  /// Sets each node's subtree ID to the representative ID and record
  /// connections between trees.
  void finalize() {
    SubtreeClasses.compress();
    R.DFSTreeData.resize(SubtreeClasses.getNumClasses());
    assert(SubtreeClasses.getNumClasses() == RootSet.size()
           && "number of roots should match trees");
    for (const RootData &Root : RootSet) {
      unsigned TreeID = SubtreeClasses[Root.NodeID];
      if (Root.ParentNodeID != SchedDFSResult::InvalidSubtreeID)
        R.DFSTreeData[TreeID].ParentTreeID = SubtreeClasses[Root.ParentNodeID];
      R.DFSTreeData[TreeID].SubInstrCount = Root.SubInstrCount;
      // Note that SubInstrCount may be greater than InstrCount if we joined
      // subtrees across a cross edge. InstrCount will be attributed to the
      // original parent, while SubInstrCount will be attributed to the joined
      // parent.
    }
    R.SubtreeConnections.resize(SubtreeClasses.getNumClasses());
    R.SubtreeConnectLevels.resize(SubtreeClasses.getNumClasses());
    LLVM_DEBUG(dbgs() << R.getNumSubtrees() << " subtrees:\n");
    for (unsigned Idx = 0, End = R.DFSNodeData.size(); Idx != End; ++Idx) {
      R.DFSNodeData[Idx].SubtreeID = SubtreeClasses[Idx];
      LLVM_DEBUG(dbgs() << "  SU(" << Idx << ") in tree "
                        << R.DFSNodeData[Idx].SubtreeID << '\n');
    }
    for (const auto &[Pred, Succ] : ConnectionPairs) {
      unsigned PredTree = SubtreeClasses[Pred->NodeNum];
      unsigned SuccTree = SubtreeClasses[Succ->NodeNum];
      if (PredTree == SuccTree)
        continue;
      unsigned Depth = Pred->getDepth();
      addConnection(PredTree, SuccTree, Depth);
      addConnection(SuccTree, PredTree, Depth);
    }
  }

protected:
  /// Joins the predecessor subtree with the successor that is its DFS parent.
  /// Applies some heuristics before joining.
  bool joinPredSubtree(const SDep &PredDep, const SUnit *Succ,
                       bool CheckLimit = true) {
    assert(PredDep.getKind() == SDep::Data && "Subtrees are for data edges");

    // Check if the predecessor is already joined.
    const SUnit *PredSU = PredDep.getSUnit();
    unsigned PredNum = PredSU->NodeNum;
    if (R.DFSNodeData[PredNum].SubtreeID != PredNum)
      return false;

    // Four is the magic number of successors before a node is considered a
    // pinch point.
    unsigned NumDataSucs = 0;
    for (const SDep &SuccDep : PredSU->Succs) {
      if (SuccDep.getKind() == SDep::Data) {
        if (++NumDataSucs >= 4)
          return false;
      }
    }
    if (CheckLimit && R.DFSNodeData[PredNum].InstrCount > R.SubtreeLimit)
      return false;
    R.DFSNodeData[PredNum].SubtreeID = Succ->NodeNum;
    SubtreeClasses.join(Succ->NodeNum, PredNum);
    return true;
  }

  /// Called by finalize() to record a connection between trees.
  void addConnection(unsigned FromTree, unsigned ToTree, unsigned Depth) {
    if (!Depth)
      return;

    do {
      SmallVectorImpl<SchedDFSResult::Connection> &Connections =
        R.SubtreeConnections[FromTree];
      for (SchedDFSResult::Connection &C : Connections) {
        if (C.TreeID == ToTree) {
          C.Level = std::max(C.Level, Depth);
          return;
        }
      }
      Connections.push_back(SchedDFSResult::Connection(ToTree, Depth));
      FromTree = R.DFSTreeData[FromTree].ParentTreeID;
    } while (FromTree != SchedDFSResult::InvalidSubtreeID);
  }
};

} // end namespace llvm

namespace {

/// Manage the stack used by a reverse depth-first search over the DAG.
class SchedDAGReverseDFS {
  std::vector<std::pair<const SUnit *, SUnit::const_pred_iterator>> DFSStack;

public:
  bool isComplete() const { return DFSStack.empty(); }

  void follow(const SUnit *SU) {
    DFSStack.emplace_back(SU, SU->Preds.begin());
  }
  void advance() { ++DFSStack.back().second; }

  const SDep *backtrack() {
    DFSStack.pop_back();
    return DFSStack.empty() ? nullptr : std::prev(DFSStack.back().second);
  }

  const SUnit *getCurr() const { return DFSStack.back().first; }

  SUnit::const_pred_iterator getPred() const { return DFSStack.back().second; }

  SUnit::const_pred_iterator getPredEnd() const {
    return getCurr()->Preds.end();
  }
};

} // end anonymous namespace

static bool hasDataSucc(const SUnit *SU) {
  for (const SDep &SuccDep : SU->Succs) {
    if (SuccDep.getKind() == SDep::Data &&
        !SuccDep.getSUnit()->isBoundaryNode())
      return true;
  }
  return false;
}

/// Computes an ILP metric for all nodes in the subDAG reachable via depth-first
/// search from this root.
void SchedDFSResult::compute(ArrayRef<SUnit> SUnits) {
  if (!IsBottomUp)
    llvm_unreachable("Top-down ILP metric is unimplemented");

  SchedDFSImpl Impl(*this);
  for (const SUnit &SU : SUnits) {
    if (Impl.isVisited(&SU) || hasDataSucc(&SU))
      continue;

    SchedDAGReverseDFS DFS;
    Impl.visitPreorder(&SU);
    DFS.follow(&SU);
    while (true) {
      // Traverse the leftmost path as far as possible.
      while (DFS.getPred() != DFS.getPredEnd()) {
        const SDep &PredDep = *DFS.getPred();
        DFS.advance();
        // Ignore non-data edges.
        if (PredDep.getKind() != SDep::Data
            || PredDep.getSUnit()->isBoundaryNode()) {
          continue;
        }
        // An already visited edge is a cross edge, assuming an acyclic DAG.
        if (Impl.isVisited(PredDep.getSUnit())) {
          Impl.visitCrossEdge(PredDep, DFS.getCurr());
          continue;
        }
        Impl.visitPreorder(PredDep.getSUnit());
        DFS.follow(PredDep.getSUnit());
      }
      // Visit the top of the stack in postorder and backtrack.
      const SUnit *Child = DFS.getCurr();
      const SDep *PredDep = DFS.backtrack();
      Impl.visitPostorderNode(Child);
      if (PredDep)
        Impl.visitPostorderEdge(*PredDep, DFS.getCurr());
      if (DFS.isComplete())
        break;
    }
  }
  Impl.finalize();
}

/// The root of the given SubtreeID was just scheduled. For all subtrees
/// connected to this tree, record the depth of the connection so that the
/// nearest connected subtrees can be prioritized.
void SchedDFSResult::scheduleTree(unsigned SubtreeID) {
  for (const Connection &C : SubtreeConnections[SubtreeID]) {
    SubtreeConnectLevels[C.TreeID] =
      std::max(SubtreeConnectLevels[C.TreeID], C.Level);
    LLVM_DEBUG(dbgs() << "  Tree: " << C.TreeID << " @"
                      << SubtreeConnectLevels[C.TreeID] << '\n');
  }
}

#if !defined(NDEBUG) || defined(LLVM_ENABLE_DUMP)
LLVM_DUMP_METHOD void ILPValue::print(raw_ostream &OS) const {
  OS << InstrCount << " / " << Length << " = ";
  if (!Length)
    OS << "BADILP";
  else
    OS << format("%g", ((double)InstrCount / Length));
}

LLVM_DUMP_METHOD void ILPValue::dump() const {
  dbgs() << *this << '\n';
}

namespace llvm {

LLVM_ATTRIBUTE_UNUSED
raw_ostream &operator<<(raw_ostream &OS, const ILPValue &Val) {
  Val.print(OS);
  return OS;
}

} // end namespace llvm

#endif<|MERGE_RESOLUTION|>--- conflicted
+++ resolved
@@ -204,9 +204,11 @@
 }
 
 void ScheduleDAGInstrs::adjustAndAddPred(SUnit *DstSU, SDep &Dep, int SrcIdx,
-                                         int DstIdx) {
+                                         int DstIdx,
+                                         const TargetSchedModel *SchedModel) {
   const TargetSubtargetInfo &ST = MF.getSubtarget();
-  ST.adjustSchedDependency(Dep.getSUnit(), SrcIdx, DstSU, DstIdx, Dep);
+  ST.adjustSchedDependency(Dep.getSUnit(), SrcIdx, DstSU, DstIdx, Dep,
+                           SchedModel);
   DstSU->addPred(Dep);
 }
 
@@ -294,12 +296,7 @@
       } else {
         Dep.setLatency(0);
       }
-<<<<<<< HEAD
-      adjustAndAddPred(UseSU, Dep, OperIdx, UseOpIdx);
-=======
-      ST.adjustSchedDependency(SU, OperIdx, UseSU, UseOpIdx, Dep, &SchedModel);
-      UseSU->addPred(Dep);
->>>>>>> 821935bb
+      adjustAndAddPred(UseSU, Dep, OperIdx, UseOpIdx, &SchedModel);
     }
   }
 }
@@ -335,16 +332,8 @@
         SDep Dep(SU, Kind, DefMO.getReg());
         if (Kind != SDep::Anti)
           Dep.setLatency(
-<<<<<<< HEAD
               SchedModel.computeOutputLatency(MI, OperIdx, DefSU->getInstr()));
-        adjustAndAddPred(DefSU, Dep, OperIdx, I->OpIdx);
-=======
-              SchedModel.computeOutputLatency(MI, OperIdx, DefInstr));
-        }
-        ST.adjustSchedDependency(SU, OperIdx, DefSU, I->OpIdx, Dep,
-                                 &SchedModel);
-        DefSU->addPred(Dep);
->>>>>>> 821935bb
+        adjustAndAddPred(DefSU, Dep, OperIdx, I->OpIdx, &SchedModel);
       }
     }
   }
@@ -472,13 +461,7 @@
         SDep Dep(SU, SDep::Data, Reg);
         Dep.setLatency(SchedModel.computeOperandLatency(MI, OperIdx, Use,
                                                         I->OperandIndex));
-<<<<<<< HEAD
-        adjustAndAddPred(UseSU, Dep, OperIdx, I->OperandIndex);
-=======
-        ST.adjustSchedDependency(SU, OperIdx, UseSU, I->OperandIndex, Dep,
-                                 &SchedModel);
-        UseSU->addPred(Dep);
->>>>>>> 821935bb
+        adjustAndAddPred(UseSU, Dep, OperIdx, I->OperandIndex, &SchedModel);
       }
 
       LaneMask &= ~KillLaneMask;
