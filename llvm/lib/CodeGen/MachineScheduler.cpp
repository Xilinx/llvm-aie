//===- MachineScheduler.cpp - Machine Instruction Scheduler ---------------===//
//
// Part of the LLVM Project, under the Apache License v2.0 with LLVM Exceptions.
// See https://llvm.org/LICENSE.txt for license information.
// SPDX-License-Identifier: Apache-2.0 WITH LLVM-exception
//
// Modifications (c) Copyright 2023-2024 Advanced Micro Devices, Inc. or its
// affiliates
//
//===----------------------------------------------------------------------===//
//
// MachineScheduler schedules machine instructions after phi elimination. It
// preserves LiveIntervals so it can be invoked before register allocation.
//
//===----------------------------------------------------------------------===//

#include "llvm/CodeGen/MachineScheduler.h"
#include "llvm/ADT/ArrayRef.h"
#include "llvm/ADT/BitVector.h"
#include "llvm/ADT/DenseMap.h"
#include "llvm/ADT/PriorityQueue.h"
#include "llvm/ADT/STLExtras.h"
#include "llvm/ADT/SmallVector.h"
#include "llvm/ADT/Statistic.h"
#include "llvm/ADT/iterator_range.h"
#include "llvm/Analysis/AliasAnalysis.h"
#include "llvm/CodeGen/LiveInterval.h"
#include "llvm/CodeGen/LiveIntervals.h"
#include "llvm/CodeGen/MachineBasicBlock.h"
#include "llvm/CodeGen/MachineDominators.h"
#include "llvm/CodeGen/MachineFunction.h"
#include "llvm/CodeGen/MachineFunctionPass.h"
#include "llvm/CodeGen/MachineInstr.h"
#include "llvm/CodeGen/MachineLoopInfo.h"
#include "llvm/CodeGen/MachineOperand.h"
#include "llvm/CodeGen/MachinePassRegistry.h"
#include "llvm/CodeGen/MachineRegisterInfo.h"
#include "llvm/CodeGen/RegisterClassInfo.h"
#include "llvm/CodeGen/RegisterPressure.h"
#include "llvm/CodeGen/ScheduleDAG.h"
#include "llvm/CodeGen/ScheduleDAGInstrs.h"
#include "llvm/CodeGen/ScheduleDAGMutation.h"
#include "llvm/CodeGen/ScheduleDFS.h"
#include "llvm/CodeGen/ScheduleHazardRecognizer.h"
#include "llvm/CodeGen/SlotIndexes.h"
#include "llvm/CodeGen/TargetFrameLowering.h"
#include "llvm/CodeGen/TargetInstrInfo.h"
#include "llvm/CodeGen/TargetLowering.h"
#include "llvm/CodeGen/TargetPassConfig.h"
#include "llvm/CodeGen/TargetRegisterInfo.h"
#include "llvm/CodeGen/TargetSchedule.h"
#include "llvm/CodeGen/TargetSubtargetInfo.h"
#include "llvm/CodeGenTypes/MachineValueType.h"
#include "llvm/Config/llvm-config.h"
#include "llvm/InitializePasses.h"
#include "llvm/MC/LaneBitmask.h"
#include "llvm/Pass.h"
#include "llvm/Support/CommandLine.h"
#include "llvm/Support/Compiler.h"
#include "llvm/Support/Debug.h"
#include "llvm/Support/ErrorHandling.h"
#include "llvm/Support/GraphWriter.h"
#include "llvm/Support/raw_ostream.h"
#include <algorithm>
#include <cassert>
#include <cstdint>
#include <iterator>
#include <limits>
#include <memory>
#include <string>
#include <tuple>
#include <utility>
#include <vector>

using namespace llvm;

#define DEBUG_TYPE "machine-scheduler"

STATISTIC(NumClustered, "Number of load/store pairs clustered");

namespace llvm {

cl::opt<bool> ForceTopDown("misched-topdown", cl::Hidden,
                           cl::desc("Force top-down list scheduling"));
cl::opt<bool> ForceBottomUp("misched-bottomup", cl::Hidden,
                            cl::desc("Force bottom-up list scheduling"));
namespace MISchedPostRASched {
enum Direction {
  TopDown,
  BottomUp,
  Bidirectional,
};
} // end namespace MISchedPostRASched
cl::opt<MISchedPostRASched::Direction> PostRADirection(
    "misched-postra-direction", cl::Hidden,
    cl::desc("Post reg-alloc list scheduling direction"),
    // Default to top-down because it was implemented first and existing targets
    // expect that behavior by default.
    cl::init(MISchedPostRASched::TopDown),
    cl::values(
        clEnumValN(MISchedPostRASched::TopDown, "topdown",
                   "Force top-down post reg-alloc list scheduling"),
        clEnumValN(MISchedPostRASched::BottomUp, "bottomup",
                   "Force bottom-up post reg-alloc list scheduling"),
        clEnumValN(MISchedPostRASched::Bidirectional, "bidirectional",
                   "Force bidirectional post reg-alloc list scheduling")));
cl::opt<bool>
DumpCriticalPathLength("misched-dcpl", cl::Hidden,
                       cl::desc("Print critical path length to stdout"));

cl::opt<bool> VerifyScheduling(
    "verify-misched", cl::Hidden,
    cl::desc("Verify machine instrs before and after machine scheduling"));

#ifndef NDEBUG
cl::opt<bool> ViewMISchedDAGs(
    "view-misched-dags", cl::Hidden,
    cl::desc("Pop up a window to show MISched dags after they are processed"));
cl::opt<bool> PrintDAGs("misched-print-dags", cl::Hidden,
                        cl::desc("Print schedule DAGs"));
cl::opt<bool> MISchedDumpReservedCycles(
    "misched-dump-reserved-cycles", cl::Hidden, cl::init(false),
    cl::desc("Dump resource usage at schedule boundary."));
cl::opt<bool> MischedDetailResourceBooking(
    "misched-detail-resource-booking", cl::Hidden, cl::init(false),
    cl::desc("Show details of invoking getNextResoufceCycle."));
#else
const bool ViewMISchedDAGs = false;
const bool PrintDAGs = false;
const bool MischedDetailResourceBooking = false;
#ifdef LLVM_ENABLE_DUMP
const bool MISchedDumpReservedCycles = false;
#endif // LLVM_ENABLE_DUMP
#endif // NDEBUG

} // end namespace llvm

#ifndef NDEBUG
/// In some situations a few uninteresting nodes depend on nearly all other
/// nodes in the graph, provide a cutoff to hide them.
static cl::opt<unsigned> ViewMISchedCutoff("view-misched-cutoff", cl::Hidden,
  cl::desc("Hide nodes with more predecessor/successor than cutoff"));

static cl::opt<unsigned> MISchedCutoff("misched-cutoff", cl::Hidden,
  cl::desc("Stop scheduling after N instructions"), cl::init(~0U));

static cl::opt<std::string> SchedOnlyFunc("misched-only-func", cl::Hidden,
  cl::desc("Only schedule this function"));
static cl::opt<unsigned> SchedOnlyBlock("misched-only-block", cl::Hidden,
                                        cl::desc("Only schedule this MBB#"));
#endif // NDEBUG

/// Avoid quadratic complexity in unusually large basic blocks by limiting the
/// size of the ready lists.
static cl::opt<unsigned> ReadyListLimit("misched-limit", cl::Hidden,
  cl::desc("Limit ready list to N instructions"), cl::init(256));

static cl::opt<bool> EnableRegPressure("misched-regpressure", cl::Hidden,
  cl::desc("Enable register pressure scheduling."), cl::init(true));

static cl::opt<bool> EnableCyclicPath("misched-cyclicpath", cl::Hidden,
  cl::desc("Enable cyclic critical path analysis."), cl::init(true));

static cl::opt<bool> EnableMemOpCluster("misched-cluster", cl::Hidden,
                                        cl::desc("Enable memop clustering."),
                                        cl::init(true));
static cl::opt<bool>
    ForceFastCluster("force-fast-cluster", cl::Hidden,
                     cl::desc("Switch to fast cluster algorithm with the lost "
                              "of some fusion opportunities"),
                     cl::init(false));
static cl::opt<unsigned>
    FastClusterThreshold("fast-cluster-threshold", cl::Hidden,
                         cl::desc("The threshold for fast cluster"),
                         cl::init(1000));

#if !defined(NDEBUG) || defined(LLVM_ENABLE_DUMP)
static cl::opt<bool> MISchedDumpScheduleTrace(
    "misched-dump-schedule-trace", cl::Hidden, cl::init(false),
    cl::desc("Dump resource usage at schedule boundary."));
static cl::opt<unsigned>
    HeaderColWidth("misched-dump-schedule-trace-col-header-width", cl::Hidden,
                   cl::desc("Set width of the columns with "
                            "the resources and schedule units"),
                   cl::init(19));
static cl::opt<unsigned>
    ColWidth("misched-dump-schedule-trace-col-width", cl::Hidden,
             cl::desc("Set width of the columns showing resource booking."),
             cl::init(5));
static cl::opt<bool> MISchedSortResourcesInTrace(
    "misched-sort-resources-in-trace", cl::Hidden, cl::init(true),
    cl::desc("Sort the resources printed in the dump trace"));
#endif

static cl::opt<unsigned>
    MIResourceCutOff("misched-resource-cutoff", cl::Hidden,
                     cl::desc("Number of intervals to track"), cl::init(10));

// DAG subtrees must have at least this many nodes.
static const unsigned MinSubtreeSize = 8;

// Pin the vtables to this file.
void MachineSchedStrategy::anchor() {}

void ScheduleDAGMutation::anchor() {}

//===----------------------------------------------------------------------===//
// Machine Instruction Scheduling Pass and Registry
//===----------------------------------------------------------------------===//

MachineSchedContext::MachineSchedContext() {
  RegClassInfo = new RegisterClassInfo();
}

MachineSchedContext::~MachineSchedContext() {
  delete RegClassInfo;
}

namespace {

/// Base class for a machine scheduler class that can run at any point.
class MachineSchedulerBase : public MachineSchedContext,
                             public MachineFunctionPass {
public:
  MachineSchedulerBase(char &ID): MachineFunctionPass(ID) {}

  void print(raw_ostream &O, const Module* = nullptr) const override;

protected:
  void scheduleRegions(ScheduleDAGInstrs &Scheduler, bool FixKillFlags);
};

/// MachineScheduler runs after coalescing and before register allocation.
class MachineScheduler : public MachineSchedulerBase {
public:
  MachineScheduler();

  void getAnalysisUsage(AnalysisUsage &AU) const override;

  bool runOnMachineFunction(MachineFunction&) override;

  static char ID; // Class identification, replacement for typeinfo

protected:
  ScheduleDAGInstrs *createMachineScheduler();
};

/// PostMachineScheduler runs after shortly before code emission.
class PostMachineScheduler : public MachineSchedulerBase {
public:
  PostMachineScheduler();

  void getAnalysisUsage(AnalysisUsage &AU) const override;

  bool runOnMachineFunction(MachineFunction&) override;

  static char ID; // Class identification, replacement for typeinfo

protected:
  ScheduleDAGInstrs *createPostMachineScheduler();
};

} // end anonymous namespace

char MachineScheduler::ID = 0;

char &llvm::MachineSchedulerID = MachineScheduler::ID;

INITIALIZE_PASS_BEGIN(MachineScheduler, DEBUG_TYPE,
                      "Machine Instruction Scheduler", false, false)
INITIALIZE_PASS_DEPENDENCY(AAResultsWrapperPass)
INITIALIZE_PASS_DEPENDENCY(MachineDominatorTree)
INITIALIZE_PASS_DEPENDENCY(MachineLoopInfo)
INITIALIZE_PASS_DEPENDENCY(SlotIndexes)
INITIALIZE_PASS_DEPENDENCY(LiveIntervals)
INITIALIZE_PASS_END(MachineScheduler, DEBUG_TYPE,
                    "Machine Instruction Scheduler", false, false)

MachineScheduler::MachineScheduler() : MachineSchedulerBase(ID) {
  initializeMachineSchedulerPass(*PassRegistry::getPassRegistry());
}

void MachineScheduler::getAnalysisUsage(AnalysisUsage &AU) const {
  AU.setPreservesCFG();
  AU.addRequired<MachineDominatorTree>();
  AU.addRequired<MachineLoopInfo>();
  AU.addRequired<AAResultsWrapperPass>();
  AU.addRequired<TargetPassConfig>();
  AU.addRequired<SlotIndexes>();
  AU.addPreserved<SlotIndexes>();
  AU.addRequired<LiveIntervals>();
  AU.addPreserved<LiveIntervals>();
  MachineFunctionPass::getAnalysisUsage(AU);
}

char PostMachineScheduler::ID = 0;

char &llvm::PostMachineSchedulerID = PostMachineScheduler::ID;

INITIALIZE_PASS_BEGIN(PostMachineScheduler, "postmisched",
                      "PostRA Machine Instruction Scheduler", false, false)
INITIALIZE_PASS_DEPENDENCY(MachineDominatorTree)
INITIALIZE_PASS_DEPENDENCY(MachineLoopInfo)
INITIALIZE_PASS_DEPENDENCY(AAResultsWrapperPass)
INITIALIZE_PASS_END(PostMachineScheduler, "postmisched",
                    "PostRA Machine Instruction Scheduler", false, false)

PostMachineScheduler::PostMachineScheduler() : MachineSchedulerBase(ID) {
  initializePostMachineSchedulerPass(*PassRegistry::getPassRegistry());
}

void PostMachineScheduler::getAnalysisUsage(AnalysisUsage &AU) const {
  AU.setPreservesCFG();
  AU.addRequired<MachineDominatorTree>();
  AU.addRequired<MachineLoopInfo>();
  AU.addRequired<AAResultsWrapperPass>();
  AU.addRequired<TargetPassConfig>();
  MachineFunctionPass::getAnalysisUsage(AU);
}

MachinePassRegistry<MachineSchedRegistry::ScheduleDAGCtor>
    MachineSchedRegistry::Registry;

/// A dummy default scheduler factory indicates whether the scheduler
/// is overridden on the command line.
static ScheduleDAGInstrs *useDefaultMachineSched(MachineSchedContext *C) {
  return nullptr;
}

/// MachineSchedOpt allows command line selection of the scheduler.
static cl::opt<MachineSchedRegistry::ScheduleDAGCtor, false,
               RegisterPassParser<MachineSchedRegistry>>
MachineSchedOpt("misched",
                cl::init(&useDefaultMachineSched), cl::Hidden,
                cl::desc("Machine instruction scheduler to use"));

static MachineSchedRegistry
DefaultSchedRegistry("default", "Use the target's default scheduler choice.",
                     useDefaultMachineSched);

static cl::opt<bool> EnableMachineSched(
    "enable-misched",
    cl::desc("Enable the machine instruction scheduling pass."), cl::init(true),
    cl::Hidden);

static cl::opt<bool> EnablePostRAMachineSched(
    "enable-post-misched",
    cl::desc("Enable the post-ra machine instruction scheduling pass."),
    cl::init(true), cl::Hidden);

/// Decrement this iterator until reaching the top or a non-debug instr.
static MachineBasicBlock::const_iterator
priorNonDebug(MachineBasicBlock::const_iterator I,
              MachineBasicBlock::const_iterator Beg) {
  assert(I != Beg && "reached the top of the region, cannot decrement");
  while (--I != Beg) {
    if (!I->isDebugOrPseudoInstr())
      break;
  }
  return I;
}

/// Non-const version.
static MachineBasicBlock::iterator
priorNonDebug(MachineBasicBlock::iterator I,
              MachineBasicBlock::const_iterator Beg) {
  return priorNonDebug(MachineBasicBlock::const_iterator(I), Beg)
      .getNonConstIterator();
}

/// If this iterator is a debug value, increment until reaching the End or a
/// non-debug instruction.
static MachineBasicBlock::const_iterator
nextIfDebug(MachineBasicBlock::const_iterator I,
            MachineBasicBlock::const_iterator End) {
  for(; I != End; ++I) {
    if (!I->isDebugOrPseudoInstr())
      break;
  }
  return I;
}

/// Non-const version.
static MachineBasicBlock::iterator
nextIfDebug(MachineBasicBlock::iterator I,
            MachineBasicBlock::const_iterator End) {
  return nextIfDebug(MachineBasicBlock::const_iterator(I), End)
      .getNonConstIterator();
}

/// Instantiate a ScheduleDAGInstrs that will be owned by the caller.
ScheduleDAGInstrs *MachineScheduler::createMachineScheduler() {
  // Select the scheduler, or set the default.
  MachineSchedRegistry::ScheduleDAGCtor Ctor = MachineSchedOpt;
  if (Ctor != useDefaultMachineSched)
    return Ctor(this);

  // Get the default scheduler set by the target for this function.
  ScheduleDAGInstrs *Scheduler = PassConfig->createMachineScheduler(this);
  if (Scheduler)
    return Scheduler;

  // Default to GenericScheduler.
  return createGenericSchedLive(this);
}

/// Instantiate a ScheduleDAGInstrs for PostRA scheduling that will be owned by
/// the caller. We don't have a command line option to override the postRA
/// scheduler. The Target must configure it.
ScheduleDAGInstrs *PostMachineScheduler::createPostMachineScheduler() {
  // Get the postRA scheduler set by the target for this function.
  ScheduleDAGInstrs *Scheduler = PassConfig->createPostMachineScheduler(this);
  if (Scheduler)
    return Scheduler;

  // Default to GenericScheduler.
  return createGenericSchedPostRA(this);
}

/// Top-level MachineScheduler pass driver.
///
/// Visit blocks in function order. Divide each block into scheduling regions
/// and visit them bottom-up. Visiting regions bottom-up is not required, but is
/// consistent with the DAG builder, which traverses the interior of the
/// scheduling regions bottom-up.
///
/// This design avoids exposing scheduling boundaries to the DAG builder,
/// simplifying the DAG builder's support for "special" target instructions.
/// At the same time the design allows target schedulers to operate across
/// scheduling boundaries, for example to bundle the boundary instructions
/// without reordering them. This creates complexity, because the target
/// scheduler must update the RegionBegin and RegionEnd positions cached by
/// ScheduleDAGInstrs whenever adding or removing instructions. A much simpler
/// design would be to split blocks at scheduling boundaries, but LLVM has a
/// general bias against block splitting purely for implementation simplicity.
bool MachineScheduler::runOnMachineFunction(MachineFunction &mf) {
  if (skipFunction(mf.getFunction()))
    return false;

  if (EnableMachineSched.getNumOccurrences()) {
    if (!EnableMachineSched)
      return false;
  } else if (!mf.getSubtarget().enableMachineScheduler())
    return false;

  LLVM_DEBUG(dbgs() << "Before MISched:\n"; mf.print(dbgs()));

  // Initialize the context of the pass.
  MF = &mf;
  MLI = &getAnalysis<MachineLoopInfo>();
  MDT = &getAnalysis<MachineDominatorTree>();
  PassConfig = &getAnalysis<TargetPassConfig>();
  AA = &getAnalysis<AAResultsWrapperPass>().getAAResults();

  LIS = &getAnalysis<LiveIntervals>();

  if (VerifyScheduling) {
    LLVM_DEBUG(LIS->dump());
    MF->verify(this, "Before machine scheduling.");
  }
  RegClassInfo->runOnMachineFunction(*MF);

  // Instantiate the selected scheduler for this target, function, and
  // optimization level.
  std::unique_ptr<ScheduleDAGInstrs> Scheduler(createMachineScheduler());
  ScheduleDAGMI::DumpDirection D;
  if (ForceTopDown)
    D = ScheduleDAGMI::DumpDirection::TopDown;
  else if (ForceBottomUp)
    D = ScheduleDAGMI::DumpDirection::BottomUp;
  else
    D = ScheduleDAGMI::DumpDirection::Bidirectional;
  Scheduler->setDumpDirection(D);
  scheduleRegions(*Scheduler, false);

  LLVM_DEBUG(LIS->dump());
  if (VerifyScheduling)
    MF->verify(this, "After machine scheduling.");
  return true;
}

bool PostMachineScheduler::runOnMachineFunction(MachineFunction &mf) {
  bool SchedulingRequired = mf.getSubtarget().forcePostRAScheduling();
  if (!SchedulingRequired && skipFunction(mf.getFunction()))
    return false;

  if (EnablePostRAMachineSched.getNumOccurrences()) {
    if (!EnablePostRAMachineSched)
      return false;
  } else if (!mf.getSubtarget().enablePostRAMachineScheduler()) {
    LLVM_DEBUG(dbgs() << "Subtarget disables post-MI-sched.\n");
    return false;
  }
  LLVM_DEBUG(dbgs() << "Before post-MI-sched:\n"; mf.print(dbgs()));

  // Initialize the context of the pass.
  MF = &mf;
  MLI = &getAnalysis<MachineLoopInfo>();
  PassConfig = &getAnalysis<TargetPassConfig>();
  AA = &getAnalysis<AAResultsWrapperPass>().getAAResults();

  if (VerifyScheduling)
    MF->verify(this, "Before post machine scheduling.");

  // Instantiate the selected scheduler for this target, function, and
  // optimization level.
  std::unique_ptr<ScheduleDAGInstrs> Scheduler(createPostMachineScheduler());
  ScheduleDAGMI::DumpDirection D;
  if (PostRADirection == MISchedPostRASched::TopDown)
    D = ScheduleDAGMI::DumpDirection::TopDown;
  else if (PostRADirection == MISchedPostRASched::BottomUp)
    D = ScheduleDAGMI::DumpDirection::BottomUp;
  else
    D = ScheduleDAGMI::DumpDirection::Bidirectional;
  Scheduler->setDumpDirection(D);
  scheduleRegions(*Scheduler, true);

  if (VerifyScheduling)
    MF->verify(this, "After post machine scheduling.");
  return true;
}

/// Return true of the given instruction should not be included in a scheduling
/// region.
///
/// MachineScheduler does not currently support scheduling across calls. To
/// handle calls, the DAG builder needs to be modified to create register
/// anti/output dependencies on the registers clobbered by the call's regmask
/// operand. In PreRA scheduling, the stack pointer adjustment already prevents
/// scheduling across calls. In PostRA scheduling, we need the isCall to enforce
/// the boundary, but there would be no benefit to postRA scheduling across
/// calls this late anyway.
static bool isSchedBoundary(MachineBasicBlock::iterator MI,
                            MachineBasicBlock *MBB,
                            MachineFunction *MF,
                            const TargetInstrInfo *TII) {
  return MI->isCall() || TII->isSchedulingBoundary(*MI, MBB, *MF);
}

/// A region of an MBB for scheduling.
namespace {
struct SchedRegion {
  /// RegionBegin is the first instruction in the scheduling region, and
  /// RegionEnd is either MBB->end() or the scheduling boundary after the
  /// last instruction in the scheduling region. These iterators cannot refer
  /// to instructions outside of the identified scheduling region because
  /// those may be reordered before scheduling this region.
  MachineBasicBlock::iterator RegionBegin;
  MachineBasicBlock::iterator RegionEnd;
  unsigned NumRegionInstrs;

  SchedRegion(MachineBasicBlock::iterator B, MachineBasicBlock::iterator E,
              unsigned N) :
    RegionBegin(B), RegionEnd(E), NumRegionInstrs(N) {}
};
} // end anonymous namespace

using MBBRegionsVector = SmallVector<SchedRegion, 16>;

static void
getSchedRegions(MachineBasicBlock *MBB,
                MBBRegionsVector &Regions,
                bool RegionsTopDown) {
  MachineFunction *MF = MBB->getParent();
  const TargetInstrInfo *TII = MF->getSubtarget().getInstrInfo();

  MachineBasicBlock::iterator I = nullptr;
  for(MachineBasicBlock::iterator RegionEnd = MBB->end();
      RegionEnd != MBB->begin(); RegionEnd = I) {

    // Avoid decrementing RegionEnd for blocks with no terminator.
    if (RegionEnd != MBB->end() ||
        isSchedBoundary(&*std::prev(RegionEnd), &*MBB, MF, TII)) {
      --RegionEnd;
    }

    // The next region starts above the previous region. Look backward in the
    // instruction stream until we find the nearest boundary.
    unsigned NumRegionInstrs = 0;
    I = RegionEnd;
    for (;I != MBB->begin(); --I) {
      MachineInstr &MI = *std::prev(I);
      if (isSchedBoundary(&MI, &*MBB, MF, TII))
        break;
      if (!MI.isDebugOrPseudoInstr()) {
        // MBB::size() uses instr_iterator to count. Here we need a bundle to
        // count as a single instruction.
        ++NumRegionInstrs;
      }
    }

    // It's possible we found a scheduling region that only has debug
    // instructions. Don't bother scheduling these.
    if (NumRegionInstrs != 0)
      Regions.push_back(SchedRegion(I, RegionEnd, NumRegionInstrs));
  }

  if (RegionsTopDown)
    std::reverse(Regions.begin(), Regions.end());
}

/// Main driver for both MachineScheduler and PostMachineScheduler.
void MachineSchedulerBase::scheduleRegions(ScheduleDAGInstrs &Scheduler,
                                           bool FixKillFlags) {

  // Function wide target initialization
  Scheduler.startSchedule(MF);

  // Visit all machine basic blocks.
  //
  // TODO: Visit blocks in global postorder or postorder within the bottom-up
  // loop tree. Then we can optionally compute global RegPressure.
  while (MachineBasicBlock *MBB = Scheduler.nextBlock()) {
    Scheduler.startBlock(MBB);

#ifndef NDEBUG
    if (SchedOnlyFunc.getNumOccurrences() && SchedOnlyFunc != MF->getName())
      continue;
    if (SchedOnlyBlock.getNumOccurrences()
        && (int)SchedOnlyBlock != MBB->getNumber())
      continue;
#endif

    // Break the block into scheduling regions [I, RegionEnd). RegionEnd
    // points to the scheduling boundary at the bottom of the region. The DAG
    // does not include RegionEnd, but the region does (i.e. the next
    // RegionEnd is above the previous RegionBegin). If the current block has
    // no terminator then RegionEnd == MBB->end() for the bottom region.
    //
    // All the regions of MBB are first found and stored in MBBRegions, which
    // will be processed (MBB) top-down if initialized with true.
    //
    // The Scheduler may insert instructions during either schedule() or
    // exitRegion(), even for empty regions. So the local iterators 'I' and
    // 'RegionEnd' are invalid across these calls. Instructions must not be
    // added to other regions than the current one without updating MBBRegions.

    MBBRegionsVector MBBRegions;
    getSchedRegions(MBB, MBBRegions, Scheduler.doMBBSchedRegionsTopDown());
    for (const SchedRegion &R : MBBRegions) {
      MachineBasicBlock::iterator I = R.RegionBegin;
      MachineBasicBlock::iterator RegionEnd = R.RegionEnd;
      unsigned NumRegionInstrs = R.NumRegionInstrs;

      // Notify the scheduler of the region, even if we may skip scheduling
      // it. Perhaps it still needs to be bundled.
      Scheduler.enterRegion(MBB, I, RegionEnd, NumRegionInstrs);

      // Skip empty scheduling regions (0 or 1 schedulable instructions).
      if (I == RegionEnd || I == std::prev(RegionEnd)) {
        // Close the current region. Bundle the terminator if needed.
        // This invalidates 'RegionEnd' and 'I'.
        Scheduler.exitRegion();
        continue;
      }
      LLVM_DEBUG(dbgs() << "********** MI Scheduling **********\n");
      LLVM_DEBUG(dbgs() << MF->getName() << ":" << printMBBReference(*MBB)
                        << " " << MBB->getName() << "\n  From: " << *I
                        << "    To: ";
                 if (RegionEnd != MBB->end()) dbgs() << *RegionEnd;
                 else dbgs() << "End\n";
                 dbgs() << " RegionInstrs: " << NumRegionInstrs << '\n');
      if (DumpCriticalPathLength) {
        errs() << MF->getName();
        errs() << ":%bb. " << MBB->getNumber();
        errs() << " " << MBB->getName() << " \n";
      }

      // Schedule a region: possibly reorder instructions.
      // This invalidates the original region iterators.
      Scheduler.schedule();

      // Close the current region.
      Scheduler.exitRegion();
    }
    Scheduler.finishBlock();
    // FIXME: Ideally, no further passes should rely on kill flags. However,
    // thumb2 size reduction is currently an exception, so the PostMIScheduler
    // needs to do this.
    if (FixKillFlags)
      Scheduler.fixupKills(*MBB);
  }
  Scheduler.finalizeSchedule();
}

void MachineSchedulerBase::print(raw_ostream &O, const Module* m) const {
  // unimplemented
}

#if !defined(NDEBUG) || defined(LLVM_ENABLE_DUMP)
LLVM_DUMP_METHOD void ReadyQueue::dump() const {
  dbgs() << "Queue " << Name << ": ";
  for (const SUnit *SU : Queue)
    dbgs() << SU->NodeNum << " ";
  dbgs() << "\n";
}
#endif

//===----------------------------------------------------------------------===//
// ScheduleDAGMI - Basic machine instruction scheduling. This is
// independent of PreRA/PostRA scheduling and involves no extra book-keeping for
// virtual registers.
// ===----------------------------------------------------------------------===/

// Provide a vtable anchor.
ScheduleDAGMI::~ScheduleDAGMI() = default;

void ScheduleDAGMI::startSchedule(MachineFunction *MF) {
  SchedImpl->enterFunction(MF);
}

void ScheduleDAGMI::finalizeSchedule() { SchedImpl->leaveFunction(); }

MachineBasicBlock *ScheduleDAGMI::nextBlock() { return SchedImpl->nextBlock(); }

/// ReleaseSucc - Decrement the NumPredsLeft count of a successor. When
/// NumPredsLeft reaches zero, release the successor node.
///
/// FIXME: Adjust SuccSU height based on MinLatency.
void ScheduleDAGMI::releaseSucc(SUnit *SU, SDep *SuccEdge) {
  SUnit *SuccSU = SuccEdge->getSUnit();

  if (SuccEdge->isWeak()) {
    --SuccSU->WeakPredsLeft;
    if (SuccEdge->isCluster())
      NextClusterSucc = SuccSU;
    return;
  }
#ifndef NDEBUG
  if (SuccSU->NumPredsLeft == 0) {
    dbgs() << "*** Scheduling failed! ***\n";
    dumpNode(*SuccSU);
    dbgs() << " has been released too many times!\n";
    llvm_unreachable(nullptr);
  }
#endif
  // SU->TopReadyCycle was set to CurrCycle when it was scheduled. However,
  // CurrCycle may have advanced since then.
  if (SuccSU->TopReadyCycle < SU->TopReadyCycle + SuccEdge->getLatency())
    SuccSU->TopReadyCycle = SU->TopReadyCycle + SuccEdge->getLatency();

  --SuccSU->NumPredsLeft;
  if (SuccSU->NumPredsLeft == 0 && SuccSU != &ExitSU)
    SchedImpl->releaseTopNode(SuccSU);
}

/// releaseSuccessors - Call releaseSucc on each of SU's successors.
void ScheduleDAGMI::releaseSuccessors(SUnit *SU) {
  for (SDep &Succ : SU->Succs)
    releaseSucc(SU, &Succ);
}

/// ReleasePred - Decrement the NumSuccsLeft count of a predecessor. When
/// NumSuccsLeft reaches zero, release the predecessor node.
///
/// FIXME: Adjust PredSU height based on MinLatency.
void ScheduleDAGMI::releasePred(SUnit *SU, SDep *PredEdge) {
  SUnit *PredSU = PredEdge->getSUnit();

  if (PredEdge->isWeak()) {
    --PredSU->WeakSuccsLeft;
    if (PredEdge->isCluster())
      NextClusterPred = PredSU;
    return;
  }
#ifndef NDEBUG
  if (PredSU->NumSuccsLeft == 0) {
    dbgs() << "*** Scheduling failed! ***\n";
    dumpNode(*PredSU);
    dbgs() << " has been released too many times!\n";
    llvm_unreachable(nullptr);
  }
#endif
  // SU->BotReadyCycle was set to CurrCycle when it was scheduled. However,
  // CurrCycle may have advanced since then.
  if (PredSU->BotReadyCycle < SU->BotReadyCycle + PredEdge->getLatency())
    PredSU->BotReadyCycle = SU->BotReadyCycle + PredEdge->getLatency();

  --PredSU->NumSuccsLeft;
  if (PredSU->NumSuccsLeft == 0 && PredSU != &EntrySU)
    SchedImpl->releaseBottomNode(PredSU);
}

/// releasePredecessors - Call releasePred on each of SU's predecessors.
void ScheduleDAGMI::releasePredecessors(SUnit *SU) {
  for (SDep &Pred : SU->Preds)
    releasePred(SU, &Pred);
}

void ScheduleDAGMI::startBlock(MachineBasicBlock *bb) {
  ScheduleDAGInstrs::startBlock(bb);
  SchedImpl->enterMBB(bb);
}

void ScheduleDAGMI::finishBlock() {
  SchedImpl->leaveMBB();
  ScheduleDAGInstrs::finishBlock();
}

/// enterRegion - Called back from PostMachineScheduler::runOnMachineFunction
/// after crossing a scheduling boundary. [begin, end) includes all instructions
/// in the region, including the boundary itself and single-instruction regions
/// that don't get scheduled.
void ScheduleDAGMI::enterRegion(MachineBasicBlock *bb,
                                     MachineBasicBlock::iterator begin,
                                     MachineBasicBlock::iterator end,
                                     unsigned regioninstrs)
{
  ScheduleDAGInstrs::enterRegion(bb, begin, end, regioninstrs);

  SchedImpl->initPolicy(begin, end, regioninstrs);

  // No need to keep emissions cycles for instructions not in this region.
  BotEmissionCycles.clear();
}

MachineBasicBlock::iterator ScheduleDAGMI::findBottomInsertPosForCycle(
    std::optional<unsigned> EmissionCycle) {
  if (!EmissionCycle)
    return bottom();

  auto HasGreaterEmissionCycle = [&](const MachineInstr &MI,
                                     unsigned EmissionCycle) {
    SUnit *PosSU = getSUnit(const_cast<MachineInstr *>(&MI));
    if (!PosSU) // Skip instructions without SUnit
      return true;
    auto PosCycleIt = BotEmissionCycles.find(PosSU);
    assert(PosCycleIt != BotEmissionCycles.end() &&
           "Some SUs are missing an EmissionCycle");
    return PosCycleIt->getSecond() > EmissionCycle;
  };

  // Find the first instruction in [bottom(), end()) that has a lower or equal
  // emission cycle. We want to insert above it.
  return std::lower_bound(bottom(), end(), *EmissionCycle,
                          HasGreaterEmissionCycle);
}

void ScheduleDAGMI::movePickedSU(const SUnit &SU, bool IsTopNode,
                                 std::optional<unsigned> BotEmissionCycle) {
  MachineInstr *MI = SU.getInstr();
  if (IsTopNode) {
    assert(SU.isTopReady() && "node still has unscheduled dependencies");
    assert(!BotEmissionCycle.has_value());
    if (&*CurrentTop == MI)
      CurrentTop = nextIfDebug(++CurrentTop, CurrentBottom);
    else
      moveInstruction(MI, CurrentTop);
  } else {
    assert(SU.isBottomReady() && "node still has unscheduled dependencies");
    if (BotEmissionCycle)
      BotEmissionCycles[&SU] = *BotEmissionCycle;
    MachineBasicBlock::iterator PriorII =
        priorNonDebug(CurrentBottom, CurrentTop);
    MachineBasicBlock::iterator InsertPos =
        findBottomInsertPosForCycle(BotEmissionCycle);
    if (InsertPos != CurrentBottom) {
      // We are inserting MI below CurrentBottom because MI has a lower
      // EmissionCycle. Do not update CurrentBottom to MI, otherwise this
      // would mean the previous CurrentBottom is considered unscheduled.
      if (&*CurrentTop == MI)
        CurrentTop = nextIfDebug(++CurrentTop, PriorII);
      moveInstruction(MI, InsertPos);
    } else if (&*PriorII == MI) {
      CurrentBottom = PriorII;
    } else {
      if (&*CurrentTop == MI)
        CurrentTop = nextIfDebug(++CurrentTop, PriorII);
      moveInstruction(MI, CurrentBottom);
      CurrentBottom = MI;
    }
  }
}

/// This is normally called from the main scheduler loop but may also be invoked
/// by the scheduling strategy to perform additional code motion.
void ScheduleDAGMI::moveInstruction(
  MachineInstr *MI, MachineBasicBlock::iterator InsertPos) {
  // Advance RegionBegin if the first instruction moves down.
  if (&*RegionBegin == MI)
    ++RegionBegin;

  // Update the instruction stream.
  BB->splice(InsertPos, BB, MI);

  // Update LiveIntervals
  if (LIS)
    LIS->handleMove(*MI, /*UpdateFlags=*/true);

  // Recede RegionBegin if an instruction moves above the first.
  if (RegionBegin == InsertPos)
    RegionBegin = MI;
}

bool ScheduleDAGMI::checkSchedLimit() {
#if LLVM_ENABLE_ABI_BREAKING_CHECKS && !defined(NDEBUG)
  if (NumInstrsScheduled == MISchedCutoff && MISchedCutoff != ~0U) {
    CurrentTop = CurrentBottom;
    return false;
  }
  ++NumInstrsScheduled;
#endif
  return true;
}

/// Per-region scheduling driver, called back from
/// PostMachineScheduler::runOnMachineFunction. This is a simplified driver
/// that does not consider liveness or register pressure. It is useful for
/// PostRA scheduling and potentially other custom schedulers.
void ScheduleDAGMI::schedule() {
  LLVM_DEBUG(dbgs() << "ScheduleDAGMI::schedule starting\n");
  LLVM_DEBUG(SchedImpl->dumpPolicy());

  SchedImpl->buildGraph(*this, AA);
  postProcessDAG();

  SmallVector<SUnit*, 8> TopRoots, BotRoots;
  findRootsAndBiasEdges(TopRoots, BotRoots);

  LLVM_DEBUG(dump());
  if (PrintDAGs) dump();
  if (ViewMISchedDAGs) viewGraph();

  // Initialize the strategy before modifying the DAG.
  // This may initialize a DFSResult to be used for queue priority.
  SchedImpl->initialize(this);

  // Initialize ready queues now that the DAG and priority data are finalized.
  initQueues(TopRoots, BotRoots);

  bool IsTopNode = false;
  while (true) {
    LLVM_DEBUG(dbgs() << "** ScheduleDAGMI::schedule picking next node\n");
    std::optional<unsigned> BotEmissionCycle;
    SUnit *SU = SchedImpl->pickNodeAndCycle(IsTopNode, BotEmissionCycle);
    if (!SU) break;

    assert(!SU->isScheduled && "Node already scheduled");
    if (!checkSchedLimit())
      break;

    // Move the picked instruction to the scheduled Top or Bot zone.
    movePickedSU(*SU, IsTopNode, BotEmissionCycle);

    // Notify the scheduling strategy before updating the DAG.
    // This sets the scheduled node's ReadyCycle to CurrCycle. When updateQueues
    // runs, it can then use the accurate ReadyCycle time to determine whether
    // newly released nodes can move to the readyQ.
    SchedImpl->schedNode(SU, IsTopNode);

    updateQueues(SU, IsTopNode);
  }
  assert(CurrentTop == CurrentBottom && "Nonempty unscheduled zone.");

  placeDebugValues();

  LLVM_DEBUG({
    dbgs() << "*** Final schedule for "
           << printMBBReference(*begin()->getParent()) << " ***\n";
    dumpSchedule();
    dbgs() << '\n';
  });
}

/// Apply each ScheduleDAGMutation step in order.
void ScheduleDAGMI::postProcessDAG() {
  for (auto &m : Mutations)
    m->apply(this);
}

void ScheduleDAGMI::
findRootsAndBiasEdges(SmallVectorImpl<SUnit*> &TopRoots,
                      SmallVectorImpl<SUnit*> &BotRoots) {
  for (SUnit &SU : SUnits) {
    assert(!SU.isBoundaryNode() && "Boundary node should not be in SUnits");

    // Order predecessors so DFSResult follows the critical path.
    SU.biasCriticalPath();

    // A SUnit is ready to top schedule if it has no predecessors.
    if (!SU.NumPredsLeft)
      TopRoots.push_back(&SU);
    // A SUnit is ready to bottom schedule if it has no successors.
    if (!SU.NumSuccsLeft)
      BotRoots.push_back(&SU);
  }
  ExitSU.biasCriticalPath();
}

/// Identify DAG roots and setup scheduler queues.
void ScheduleDAGMI::initQueues(ArrayRef<SUnit*> TopRoots,
                               ArrayRef<SUnit*> BotRoots) {
  NextClusterSucc = nullptr;
  NextClusterPred = nullptr;

  // Release all DAG roots for scheduling, not including EntrySU/ExitSU.
  //
  // Nodes with unreleased weak edges can still be roots.
  // Release top roots in forward order.
  for (SUnit *SU : TopRoots)
    SchedImpl->releaseTopNode(SU);

  // Release bottom roots in reverse order so the higher priority nodes appear
  // first. This is more natural and slightly more efficient.
  for (SmallVectorImpl<SUnit*>::const_reverse_iterator
         I = BotRoots.rbegin(), E = BotRoots.rend(); I != E; ++I) {
    SchedImpl->releaseBottomNode(*I);
  }

  releaseSuccessors(&EntrySU);
  releasePredecessors(&ExitSU);

  SchedImpl->registerRoots();

  // Advance past initial DebugValues.
  CurrentTop = nextIfDebug(RegionBegin, RegionEnd);
  CurrentBottom = RegionEnd;
}

/// Update scheduler queues after scheduling an instruction.
void ScheduleDAGMI::updateQueues(SUnit *SU, bool IsTopNode) {
  // Release dependent instructions for scheduling.
  if (IsTopNode)
    releaseSuccessors(SU);
  else
    releasePredecessors(SU);

  SU->isScheduled = true;
}

/// Reinsert any remaining debug_values, just like the PostRA scheduler.
void ScheduleDAGMI::placeDebugValues() {
  // If first instruction was a DBG_VALUE then put it back.
  if (FirstDbgValue) {
    BB->splice(RegionBegin, BB, FirstDbgValue);
    RegionBegin = FirstDbgValue;
  }

  for (std::vector<std::pair<MachineInstr *, MachineInstr *>>::iterator
         DI = DbgValues.end(), DE = DbgValues.begin(); DI != DE; --DI) {
    std::pair<MachineInstr *, MachineInstr *> P = *std::prev(DI);
    MachineInstr *DbgValue = P.first;
    MachineBasicBlock::iterator OrigPrevMI = P.second;
    if (&*RegionBegin == DbgValue)
      ++RegionBegin;
    BB->splice(std::next(OrigPrevMI), BB, DbgValue);
    if (RegionEnd != BB->end() && OrigPrevMI == &*RegionEnd)
      RegionEnd = DbgValue;
  }
}

#if !defined(NDEBUG) || defined(LLVM_ENABLE_DUMP)
static const char *scheduleTableLegend = "  i: issue\n  x: resource booked";

LLVM_DUMP_METHOD void ScheduleDAGMI::dumpScheduleTraceTopDown() const {
  // Bail off when there is no schedule model to query.
  if (!SchedModel.hasInstrSchedModel())
    return;

  //  Nothing to show if there is no or just one instruction.
  if (BB->size() < 2)
    return;

  dbgs() << " * Schedule table (TopDown):\n";
  dbgs() << scheduleTableLegend << "\n";
  const unsigned FirstCycle = getSUnit(&*(std::begin(*this)))->TopReadyCycle;
  unsigned LastCycle = getSUnit(&*(std::prev(std::end(*this))))->TopReadyCycle;
  for (MachineInstr &MI : *this) {
    SUnit *SU = getSUnit(&MI);
    if (!SU)
      continue;
    const MCSchedClassDesc *SC = getSchedClass(SU);
    for (TargetSchedModel::ProcResIter PI = SchedModel.getWriteProcResBegin(SC),
                                       PE = SchedModel.getWriteProcResEnd(SC);
         PI != PE; ++PI) {
      if (SU->TopReadyCycle + PI->ReleaseAtCycle - 1 > LastCycle)
        LastCycle = SU->TopReadyCycle + PI->ReleaseAtCycle - 1;
    }
  }
  // Print the header with the cycles
  dbgs() << llvm::left_justify("Cycle", HeaderColWidth);
  for (unsigned C = FirstCycle; C <= LastCycle; ++C)
    dbgs() << llvm::left_justify("| " + std::to_string(C), ColWidth);
  dbgs() << "|\n";

  for (MachineInstr &MI : *this) {
    SUnit *SU = getSUnit(&MI);
    if (!SU) {
      dbgs() << "Missing SUnit\n";
      continue;
    }
    std::string NodeName("SU(");
    NodeName += std::to_string(SU->NodeNum) + ")";
    dbgs() << llvm::left_justify(NodeName, HeaderColWidth);
    unsigned C = FirstCycle;
    for (; C <= LastCycle; ++C) {
      if (C == SU->TopReadyCycle)
        dbgs() << llvm::left_justify("| i", ColWidth);
      else
        dbgs() << llvm::left_justify("|", ColWidth);
    }
    dbgs() << "|\n";
    const MCSchedClassDesc *SC = getSchedClass(SU);

    SmallVector<MCWriteProcResEntry, 4> ResourcesIt(
        make_range(SchedModel.getWriteProcResBegin(SC),
                   SchedModel.getWriteProcResEnd(SC)));

    if (MISchedSortResourcesInTrace)
      llvm::stable_sort(ResourcesIt,
                        [](const MCWriteProcResEntry &LHS,
                           const MCWriteProcResEntry &RHS) -> bool {
                          return LHS.AcquireAtCycle < RHS.AcquireAtCycle ||
                                 (LHS.AcquireAtCycle == RHS.AcquireAtCycle &&
                                  LHS.ReleaseAtCycle < RHS.ReleaseAtCycle);
                        });
    for (const MCWriteProcResEntry &PI : ResourcesIt) {
      C = FirstCycle;
      const std::string ResName =
          SchedModel.getResourceName(PI.ProcResourceIdx);
      dbgs() << llvm::right_justify(ResName + " ", HeaderColWidth);
      for (; C < SU->TopReadyCycle + PI.AcquireAtCycle; ++C) {
        dbgs() << llvm::left_justify("|", ColWidth);
      }
      for (unsigned I = 0, E = PI.ReleaseAtCycle - PI.AcquireAtCycle; I != E;
           ++I, ++C)
        dbgs() << llvm::left_justify("| x", ColWidth);
      while (C++ <= LastCycle)
        dbgs() << llvm::left_justify("|", ColWidth);
      // Place end char
      dbgs() << "| \n";
    }
  }
}

LLVM_DUMP_METHOD void ScheduleDAGMI::dumpScheduleTraceBottomUp() const {
  // Bail off when there is no schedule model to query.
  if (!SchedModel.hasInstrSchedModel())
    return;

  //  Nothing to show if there is no or just one instruction.
  if (BB->size() < 2)
    return;

  dbgs() << " * Schedule table (BottomUp):\n";
  dbgs() << scheduleTableLegend << "\n";

  const int FirstCycle = getSUnit(&*(std::begin(*this)))->BotReadyCycle;
  int LastCycle = getSUnit(&*(std::prev(std::end(*this))))->BotReadyCycle;
  for (MachineInstr &MI : *this) {
    SUnit *SU = getSUnit(&MI);
    if (!SU)
      continue;
    const MCSchedClassDesc *SC = getSchedClass(SU);
    for (TargetSchedModel::ProcResIter PI = SchedModel.getWriteProcResBegin(SC),
                                       PE = SchedModel.getWriteProcResEnd(SC);
         PI != PE; ++PI) {
      if ((int)SU->BotReadyCycle - PI->ReleaseAtCycle + 1 < LastCycle)
        LastCycle = (int)SU->BotReadyCycle - PI->ReleaseAtCycle + 1;
    }
  }
  // Print the header with the cycles
  dbgs() << llvm::left_justify("Cycle", HeaderColWidth);
  for (int C = FirstCycle; C >= LastCycle; --C)
    dbgs() << llvm::left_justify("| " + std::to_string(C), ColWidth);
  dbgs() << "|\n";

  for (MachineInstr &MI : *this) {
    SUnit *SU = getSUnit(&MI);
    if (!SU) {
      dbgs() << "Missing SUnit\n";
      continue;
    }
    std::string NodeName("SU(");
    NodeName += std::to_string(SU->NodeNum) + ")";
    dbgs() << llvm::left_justify(NodeName, HeaderColWidth);
    int C = FirstCycle;
    for (; C >= LastCycle; --C) {
      if (C == (int)SU->BotReadyCycle)
        dbgs() << llvm::left_justify("| i", ColWidth);
      else
        dbgs() << llvm::left_justify("|", ColWidth);
    }
    dbgs() << "|\n";
    const MCSchedClassDesc *SC = getSchedClass(SU);
    SmallVector<MCWriteProcResEntry, 4> ResourcesIt(
        make_range(SchedModel.getWriteProcResBegin(SC),
                   SchedModel.getWriteProcResEnd(SC)));

    if (MISchedSortResourcesInTrace)
      llvm::stable_sort(ResourcesIt,
                        [](const MCWriteProcResEntry &LHS,
                           const MCWriteProcResEntry &RHS) -> bool {
                          return LHS.AcquireAtCycle < RHS.AcquireAtCycle ||
                                 (LHS.AcquireAtCycle == RHS.AcquireAtCycle &&
                                  LHS.ReleaseAtCycle < RHS.ReleaseAtCycle);
                        });
    for (const MCWriteProcResEntry &PI : ResourcesIt) {
      C = FirstCycle;
      const std::string ResName =
          SchedModel.getResourceName(PI.ProcResourceIdx);
      dbgs() << llvm::right_justify(ResName + " ", HeaderColWidth);
      for (; C > ((int)SU->BotReadyCycle - (int)PI.AcquireAtCycle); --C) {
        dbgs() << llvm::left_justify("|", ColWidth);
      }
      for (unsigned I = 0, E = PI.ReleaseAtCycle - PI.AcquireAtCycle; I != E;
           ++I, --C)
        dbgs() << llvm::left_justify("| x", ColWidth);
      while (C-- >= LastCycle)
        dbgs() << llvm::left_justify("|", ColWidth);
      // Place end char
      dbgs() << "| \n";
    }
  }
}
#endif

#if !defined(NDEBUG) || defined(LLVM_ENABLE_DUMP)
LLVM_DUMP_METHOD void ScheduleDAGMI::dumpSchedule() const {
  if (MISchedDumpScheduleTrace) {
    if (DumpDir == DumpDirection::TopDown)
      dumpScheduleTraceTopDown();
    else if (DumpDir == DumpDirection::BottomUp)
      dumpScheduleTraceBottomUp();
    else if (DumpDir == DumpDirection::Bidirectional) {
      dbgs() << "* Schedule table (Bidirectional): not implemented\n";
    } else {
      dbgs() << "* Schedule table: DumpDirection not set.\n";
    }
  }

  for (MachineInstr &MI : *this) {
    if (SUnit *SU = getSUnit(&MI))
      dumpNode(*SU);
    else
      dbgs() << "Missing SUnit\n";
  }
}
#endif

//===----------------------------------------------------------------------===//
// ScheduleDAGMILive - Base class for MachineInstr scheduling with LiveIntervals
// preservation.
//===----------------------------------------------------------------------===//

ScheduleDAGMILive::~ScheduleDAGMILive() {
  delete DFSResult;
}

void ScheduleDAGMILive::collectVRegUses(SUnit &SU) {
  const MachineInstr &MI = *SU.getInstr();
  for (const MachineOperand &MO : MI.operands()) {
    if (!MO.isReg())
      continue;
    if (!MO.readsReg())
      continue;
    if (TrackLaneMasks && !MO.isUse())
      continue;

    Register Reg = MO.getReg();
    if (!Reg.isVirtual())
      continue;

    // Ignore re-defs.
    if (TrackLaneMasks) {
      bool FoundDef = false;
      for (const MachineOperand &MO2 : MI.all_defs()) {
        if (MO2.getReg() == Reg && !MO2.isDead()) {
          FoundDef = true;
          break;
        }
      }
      if (FoundDef)
        continue;
    }

    // Record this local VReg use.
    VReg2SUnitMultiMap::iterator UI = VRegUses.find(Reg);
    for (; UI != VRegUses.end(); ++UI) {
      if (UI->SU == &SU)
        break;
    }
    if (UI == VRegUses.end())
      VRegUses.insert(VReg2SUnit(Reg, LaneBitmask::getNone(), &SU));
  }
}

/// enterRegion - Called back from MachineScheduler::runOnMachineFunction after
/// crossing a scheduling boundary. [begin, end) includes all instructions in
/// the region, including the boundary itself and single-instruction regions
/// that don't get scheduled.
void ScheduleDAGMILive::enterRegion(MachineBasicBlock *bb,
                                MachineBasicBlock::iterator begin,
                                MachineBasicBlock::iterator end,
                                unsigned regioninstrs)
{
  // ScheduleDAGMI initializes SchedImpl's per-region policy.
  ScheduleDAGMI::enterRegion(bb, begin, end, regioninstrs);

  // For convenience remember the end of the liveness region.
  LiveRegionEnd = (RegionEnd == bb->end()) ? RegionEnd : std::next(RegionEnd);

  SUPressureDiffs.clear();

  ShouldTrackPressure = SchedImpl->shouldTrackPressure();
  ShouldTrackLaneMasks = SchedImpl->shouldTrackLaneMasks();

  assert((!ShouldTrackLaneMasks || ShouldTrackPressure) &&
         "ShouldTrackLaneMasks requires ShouldTrackPressure");
}

// Setup the register pressure trackers for the top scheduled and bottom
// scheduled regions.
void ScheduleDAGMILive::initRegPressure() {
  VRegUses.clear();
  VRegUses.setUniverse(MRI.getNumVirtRegs());
  for (SUnit &SU : SUnits)
    collectVRegUses(SU);

  TopRPTracker.init(&MF, RegClassInfo, LIS, BB, RegionBegin,
                    ShouldTrackLaneMasks, false);
  BotRPTracker.init(&MF, RegClassInfo, LIS, BB, LiveRegionEnd,
                    ShouldTrackLaneMasks, false);

  // Close the RPTracker to finalize live ins.
  RPTracker.closeRegion();

  LLVM_DEBUG(RPTracker.dump());

  // Initialize the live ins and live outs.
  TopRPTracker.addLiveRegs(RPTracker.getPressure().LiveInRegs);
  BotRPTracker.addLiveRegs(RPTracker.getPressure().LiveOutRegs);

  // Close one end of the tracker so we can call
  // getMaxUpward/DownwardPressureDelta before advancing across any
  // instructions. This converts currently live regs into live ins/outs.
  TopRPTracker.closeTop();
  BotRPTracker.closeBottom();

  BotRPTracker.initLiveThru(RPTracker);
  if (!BotRPTracker.getLiveThru().empty()) {
    TopRPTracker.initLiveThru(BotRPTracker.getLiveThru());
    LLVM_DEBUG(dbgs() << "Live Thru: ";
               dumpRegSetPressure(BotRPTracker.getLiveThru(), TRI));
  };

  // For each live out vreg reduce the pressure change associated with other
  // uses of the same vreg below the live-out reaching def.
  updatePressureDiffs(RPTracker.getPressure().LiveOutRegs);

  // Account for liveness generated by the region boundary.
  if (LiveRegionEnd != RegionEnd) {
    SmallVector<RegisterMaskPair, 8> LiveUses;
    BotRPTracker.recede(&LiveUses);
    updatePressureDiffs(LiveUses);
  }

  LLVM_DEBUG(dbgs() << "Top Pressure:\n";
             dumpRegSetPressure(TopRPTracker.getRegSetPressureAtPos(), TRI);
             dbgs() << "Bottom Pressure:\n";
             dumpRegSetPressure(BotRPTracker.getRegSetPressureAtPos(), TRI););

  assert((BotRPTracker.getPos() == RegionEnd ||
          (RegionEnd->isDebugInstr() &&
           BotRPTracker.getPos() == priorNonDebug(RegionEnd, RegionBegin))) &&
         "Can't find the region bottom");

  // Cache the list of excess pressure sets in this region. This will also track
  // the max pressure in the scheduled code for these sets.
  RegionCriticalPSets.clear();
  const std::vector<unsigned> &RegionPressure =
    RPTracker.getPressure().MaxSetPressure;
  for (unsigned i = 0, e = RegionPressure.size(); i < e; ++i) {
    unsigned Limit = RegClassInfo->getRegPressureSetLimit(i);
    if (RegionPressure[i] > Limit) {
      LLVM_DEBUG(dbgs() << TRI->getRegPressureSetName(i) << " Limit " << Limit
                        << " Actual " << RegionPressure[i] << "\n");
      RegionCriticalPSets.push_back(PressureChange(i));
    }
  }
  LLVM_DEBUG(dbgs() << "Excess PSets: ";
             for (const PressureChange &RCPS
                  : RegionCriticalPSets) dbgs()
             << TRI->getRegPressureSetName(RCPS.getPSet()) << " ";
             dbgs() << "\n");
}

void ScheduleDAGMILive::
updateScheduledPressure(const SUnit *SU,
                        const std::vector<unsigned> &NewMaxPressure) {
  const PressureDiff &PDiff = getPressureDiff(SU);
  unsigned CritIdx = 0, CritEnd = RegionCriticalPSets.size();
  for (const PressureChange &PC : PDiff) {
    if (!PC.isValid())
      break;
    unsigned ID = PC.getPSet();
    while (CritIdx != CritEnd && RegionCriticalPSets[CritIdx].getPSet() < ID)
      ++CritIdx;
    if (CritIdx != CritEnd && RegionCriticalPSets[CritIdx].getPSet() == ID) {
      if ((int)NewMaxPressure[ID] > RegionCriticalPSets[CritIdx].getUnitInc()
          && NewMaxPressure[ID] <= (unsigned)std::numeric_limits<int16_t>::max())
        RegionCriticalPSets[CritIdx].setUnitInc(NewMaxPressure[ID]);
    }
    unsigned Limit = RegClassInfo->getRegPressureSetLimit(ID);
    if (NewMaxPressure[ID] >= Limit - 2) {
      LLVM_DEBUG(dbgs() << "  " << TRI->getRegPressureSetName(ID) << ": "
                        << NewMaxPressure[ID]
                        << ((NewMaxPressure[ID] > Limit) ? " > " : " <= ")
                        << Limit << "(+ " << BotRPTracker.getLiveThru()[ID]
                        << " livethru)\n");
    }
  }
}

/// Update the PressureDiff array for liveness after scheduling this
/// instruction.
void ScheduleDAGMILive::updatePressureDiffs(
    ArrayRef<RegisterMaskPair> LiveUses) {
  for (const RegisterMaskPair &P : LiveUses) {
    Register Reg = P.RegUnit;
    /// FIXME: Currently assuming single-use physregs.
    if (!Reg.isVirtual())
      continue;

    if (ShouldTrackLaneMasks) {
      // If the register has just become live then other uses won't change
      // this fact anymore => decrement pressure.
      // If the register has just become dead then other uses make it come
      // back to life => increment pressure.
      bool Decrement = P.LaneMask.any();

      for (const VReg2SUnit &V2SU
           : make_range(VRegUses.find(Reg), VRegUses.end())) {
        SUnit &SU = *V2SU.SU;
        if (SU.isScheduled || &SU == &ExitSU)
          continue;

        PressureDiff &PDiff = getPressureDiff(&SU);
        PDiff.addPressureChange(Reg, Decrement, &MRI);
        LLVM_DEBUG(dbgs() << "  UpdateRegP: SU(" << SU.NodeNum << ") "
                          << printReg(Reg, TRI) << ':'
                          << PrintLaneMask(P.LaneMask) << ' ' << *SU.getInstr();
                   dbgs() << "              to "; PDiff.dump(*TRI););
      }
    } else {
      assert(P.LaneMask.any());
      LLVM_DEBUG(dbgs() << "  LiveReg: " << printVRegOrUnit(Reg, TRI) << "\n");
      // This may be called before CurrentBottom has been initialized. However,
      // BotRPTracker must have a valid position. We want the value live into the
      // instruction or live out of the block, so ask for the previous
      // instruction's live-out.
      const LiveInterval &LI = LIS->getInterval(Reg);
      VNInfo *VNI;
      MachineBasicBlock::const_iterator I =
        nextIfDebug(BotRPTracker.getPos(), BB->end());
      if (I == BB->end())
        VNI = LI.getVNInfoBefore(LIS->getMBBEndIdx(BB));
      else {
        LiveQueryResult LRQ = LI.Query(LIS->getInstructionIndex(*I));
        VNI = LRQ.valueIn();
      }
      // RegisterPressureTracker guarantees that readsReg is true for LiveUses.
      assert(VNI && "No live value at use.");
      for (const VReg2SUnit &V2SU
           : make_range(VRegUses.find(Reg), VRegUses.end())) {
        SUnit *SU = V2SU.SU;
        // If this use comes before the reaching def, it cannot be a last use,
        // so decrease its pressure change.
        if (!SU->isScheduled && SU != &ExitSU) {
          LiveQueryResult LRQ =
              LI.Query(LIS->getInstructionIndex(*SU->getInstr()));
          if (LRQ.valueIn() == VNI) {
            PressureDiff &PDiff = getPressureDiff(SU);
            PDiff.addPressureChange(Reg, true, &MRI);
            LLVM_DEBUG(dbgs() << "  UpdateRegP: SU(" << SU->NodeNum << ") "
                              << *SU->getInstr();
                       dbgs() << "              to "; PDiff.dump(*TRI););
          }
        }
      }
    }
  }
}

void ScheduleDAGMILive::dump() const {
#if !defined(NDEBUG) || defined(LLVM_ENABLE_DUMP)
  if (EntrySU.getInstr() != nullptr)
    dumpNodeAll(EntrySU);
  for (const SUnit &SU : SUnits) {
    dumpNodeAll(SU);
    if (ShouldTrackPressure) {
      dbgs() << "  Pressure Diff      : ";
      getPressureDiff(&SU).dump(*TRI);
    }
    dbgs() << "  Single Issue       : ";
    if (SchedModel.mustBeginGroup(SU.getInstr()) &&
        SchedModel.mustEndGroup(SU.getInstr()))
      dbgs() << "true;";
    else
      dbgs() << "false;";
    dbgs() << '\n';
  }
  if (ExitSU.getInstr() != nullptr)
    dumpNodeAll(ExitSU);
#endif
}

/// schedule - Called back from MachineScheduler::runOnMachineFunction
/// after setting up the current scheduling region. [RegionBegin, RegionEnd)
/// only includes instructions that have DAG nodes, not scheduling boundaries.
///
/// This is a skeletal driver, with all the functionality pushed into helpers,
/// so that it can be easily extended by experimental schedulers. Generally,
/// implementing MachineSchedStrategy should be sufficient to implement a new
/// scheduling algorithm. However, if a scheduler further subclasses
/// ScheduleDAGMILive then it will want to override this virtual method in order
/// to update any specialized state.
void ScheduleDAGMILive::schedule() {
  LLVM_DEBUG(dbgs() << "ScheduleDAGMILive::schedule starting\n");
  LLVM_DEBUG(SchedImpl->dumpPolicy());
  buildDAGWithRegPressure();

  postProcessDAG();

  SmallVector<SUnit*, 8> TopRoots, BotRoots;
  findRootsAndBiasEdges(TopRoots, BotRoots);

  // Initialize the strategy before modifying the DAG.
  // This may initialize a DFSResult to be used for queue priority.
  SchedImpl->initialize(this);

  LLVM_DEBUG(dump());
  if (PrintDAGs) dump();
  if (ViewMISchedDAGs) viewGraph();

  // Initialize ready queues now that the DAG and priority data are finalized.
  initQueues(TopRoots, BotRoots);

  bool IsTopNode = false;
  while (true) {
    LLVM_DEBUG(dbgs() << "** ScheduleDAGMILive::schedule picking next node\n");
    SUnit *SU = SchedImpl->pickNode(IsTopNode);
    if (!SU) break;

    assert(!SU->isScheduled && "Node already scheduled");
    if (!checkSchedLimit())
      break;

    scheduleMI(SU, IsTopNode);

    if (DFSResult) {
      unsigned SubtreeID = DFSResult->getSubtreeID(SU);
      if (!ScheduledTrees.test(SubtreeID)) {
        ScheduledTrees.set(SubtreeID);
        DFSResult->scheduleTree(SubtreeID);
        SchedImpl->scheduleTree(SubtreeID);
      }
    }

    // Notify the scheduling strategy after updating the DAG.
    SchedImpl->schedNode(SU, IsTopNode);

    updateQueues(SU, IsTopNode);
  }
  assert(CurrentTop == CurrentBottom && "Nonempty unscheduled zone.");

  placeDebugValues();

  LLVM_DEBUG({
    dbgs() << "*** Final schedule for "
           << printMBBReference(*begin()->getParent()) << " ***\n";
    dumpSchedule();
    dbgs() << '\n';
  });
}

/// Build the DAG and setup three register pressure trackers.
void ScheduleDAGMILive::buildDAGWithRegPressure() {
  if (!ShouldTrackPressure) {
    RPTracker.reset();
    RegionCriticalPSets.clear();
    SchedImpl->buildGraph(*this, AA);
    return;
  }

  // Initialize the register pressure tracker used by buildSchedGraph.
  RPTracker.init(&MF, RegClassInfo, LIS, BB, LiveRegionEnd,
                 ShouldTrackLaneMasks, /*TrackUntiedDefs=*/true);

  // Account for liveness generate by the region boundary.
  if (LiveRegionEnd != RegionEnd)
    RPTracker.recede();

  // Build the DAG, and compute current register pressure.
  SchedImpl->buildGraph(*this, AA, &RPTracker, &SUPressureDiffs, LIS,
                        ShouldTrackLaneMasks);

  // Initialize top/bottom trackers after computing region pressure.
  initRegPressure();
}

void ScheduleDAGMILive::computeDFSResult() {
  if (!DFSResult)
    DFSResult = new SchedDFSResult(/*BottomU*/true, MinSubtreeSize);
  DFSResult->clear();
  ScheduledTrees.clear();
  DFSResult->resize(SUnits.size());
  DFSResult->compute(SUnits);
  ScheduledTrees.resize(DFSResult->getNumSubtrees());
}

/// Compute the max cyclic critical path through the DAG. The scheduling DAG
/// only provides the critical path for single block loops. To handle loops that
/// span blocks, we could use the vreg path latencies provided by
/// MachineTraceMetrics instead. However, MachineTraceMetrics is not currently
/// available for use in the scheduler.
///
/// The cyclic path estimation identifies a def-use pair that crosses the back
/// edge and considers the depth and height of the nodes. For example, consider
/// the following instruction sequence where each instruction has unit latency
/// and defines an eponymous virtual register:
///
/// a->b(a,c)->c(b)->d(c)->exit
///
/// The cyclic critical path is a two cycles: b->c->b
/// The acyclic critical path is four cycles: a->b->c->d->exit
/// LiveOutHeight = height(c) = len(c->d->exit) = 2
/// LiveOutDepth = depth(c) + 1 = len(a->b->c) + 1 = 3
/// LiveInHeight = height(b) + 1 = len(b->c->d->exit) + 1 = 4
/// LiveInDepth = depth(b) = len(a->b) = 1
///
/// LiveOutDepth - LiveInDepth = 3 - 1 = 2
/// LiveInHeight - LiveOutHeight = 4 - 2 = 2
/// CyclicCriticalPath = min(2, 2) = 2
///
/// This could be relevant to PostRA scheduling, but is currently implemented
/// assuming LiveIntervals.
unsigned ScheduleDAGMILive::computeCyclicCriticalPath() {
  // This only applies to single block loop.
  if (!BB->isSuccessor(BB))
    return 0;

  unsigned MaxCyclicLatency = 0;
  // Visit each live out vreg def to find def/use pairs that cross iterations.
  for (const RegisterMaskPair &P : RPTracker.getPressure().LiveOutRegs) {
    Register Reg = P.RegUnit;
    if (!Reg.isVirtual())
      continue;
    const LiveInterval &LI = LIS->getInterval(Reg);
    const VNInfo *DefVNI = LI.getVNInfoBefore(LIS->getMBBEndIdx(BB));
    if (!DefVNI)
      continue;

    MachineInstr *DefMI = LIS->getInstructionFromIndex(DefVNI->def);
    const SUnit *DefSU = getSUnit(DefMI);
    if (!DefSU)
      continue;

    unsigned LiveOutHeight = DefSU->getHeight();
    unsigned LiveOutDepth = DefSU->getDepth() + DefSU->Latency;
    // Visit all local users of the vreg def.
    for (const VReg2SUnit &V2SU
         : make_range(VRegUses.find(Reg), VRegUses.end())) {
      SUnit *SU = V2SU.SU;
      if (SU == &ExitSU)
        continue;

      // Only consider uses of the phi.
      LiveQueryResult LRQ = LI.Query(LIS->getInstructionIndex(*SU->getInstr()));
      if (!LRQ.valueIn()->isPHIDef())
        continue;

      // Assume that a path spanning two iterations is a cycle, which could
      // overestimate in strange cases. This allows cyclic latency to be
      // estimated as the minimum slack of the vreg's depth or height.
      unsigned CyclicLatency = 0;
      if (LiveOutDepth > SU->getDepth())
        CyclicLatency = LiveOutDepth - SU->getDepth();

      unsigned LiveInHeight = SU->getHeight() + DefSU->Latency;
      if (LiveInHeight > LiveOutHeight) {
        if (LiveInHeight - LiveOutHeight < CyclicLatency)
          CyclicLatency = LiveInHeight - LiveOutHeight;
      } else
        CyclicLatency = 0;

      LLVM_DEBUG(dbgs() << "Cyclic Path: SU(" << DefSU->NodeNum << ") -> SU("
                        << SU->NodeNum << ") = " << CyclicLatency << "c\n");
      if (CyclicLatency > MaxCyclicLatency)
        MaxCyclicLatency = CyclicLatency;
    }
  }
  LLVM_DEBUG(dbgs() << "Cyclic Critical Path: " << MaxCyclicLatency << "c\n");
  return MaxCyclicLatency;
}

/// Release ExitSU predecessors and setup scheduler queues. Re-position
/// the Top RP tracker in case the region beginning has changed.
void ScheduleDAGMILive::initQueues(ArrayRef<SUnit*> TopRoots,
                                   ArrayRef<SUnit*> BotRoots) {
  ScheduleDAGMI::initQueues(TopRoots, BotRoots);
  if (ShouldTrackPressure) {
    assert(TopRPTracker.getPos() == RegionBegin && "bad initial Top tracker");
    TopRPTracker.setPos(CurrentTop);
  }
}

/// Move an instruction and update register pressure.
void ScheduleDAGMILive::scheduleMI(SUnit *SU, bool IsTopNode) {
  // Move the instruction to its new location in the instruction stream.
  MachineInstr *MI = SU->getInstr();

  if (IsTopNode) {
    assert(SU->isTopReady() && "node still has unscheduled dependencies");
    if (&*CurrentTop == MI)
      CurrentTop = nextIfDebug(++CurrentTop, CurrentBottom);
    else {
      moveInstruction(MI, CurrentTop);
      TopRPTracker.setPos(MI);
    }

    if (ShouldTrackPressure) {
      // Update top scheduled pressure.
      RegisterOperands RegOpers;
      RegOpers.collect(*MI, *TRI, MRI, ShouldTrackLaneMasks, false);
      if (ShouldTrackLaneMasks) {
        // Adjust liveness and add missing dead+read-undef flags.
        SlotIndex SlotIdx = LIS->getInstructionIndex(*MI).getRegSlot();
        RegOpers.adjustLaneLiveness(*LIS, MRI, SlotIdx, MI);
      } else {
        // Adjust for missing dead-def flags.
        RegOpers.detectDeadDefs(*MI, *LIS);
      }

      TopRPTracker.advance(RegOpers);
      assert(TopRPTracker.getPos() == CurrentTop && "out of sync");
      LLVM_DEBUG(dbgs() << "Top Pressure:\n"; dumpRegSetPressure(
                     TopRPTracker.getRegSetPressureAtPos(), TRI););

      updateScheduledPressure(SU, TopRPTracker.getPressure().MaxSetPressure);
    }
  } else {
    assert(SU->isBottomReady() && "node still has unscheduled dependencies");
    MachineBasicBlock::iterator priorII =
      priorNonDebug(CurrentBottom, CurrentTop);
    if (&*priorII == MI)
      CurrentBottom = priorII;
    else {
      if (&*CurrentTop == MI) {
        CurrentTop = nextIfDebug(++CurrentTop, priorII);
        TopRPTracker.setPos(CurrentTop);
      }
      moveInstruction(MI, CurrentBottom);
      CurrentBottom = MI;
      BotRPTracker.setPos(CurrentBottom);
    }
    if (ShouldTrackPressure) {
      RegisterOperands RegOpers;
      RegOpers.collect(*MI, *TRI, MRI, ShouldTrackLaneMasks, false);
      if (ShouldTrackLaneMasks) {
        // Adjust liveness and add missing dead+read-undef flags.
        SlotIndex SlotIdx = LIS->getInstructionIndex(*MI).getRegSlot();
        RegOpers.adjustLaneLiveness(*LIS, MRI, SlotIdx, MI);
      } else {
        // Adjust for missing dead-def flags.
        RegOpers.detectDeadDefs(*MI, *LIS);
      }

      if (BotRPTracker.getPos() != CurrentBottom)
        BotRPTracker.recedeSkipDebugValues();
      SmallVector<RegisterMaskPair, 8> LiveUses;
      BotRPTracker.recede(RegOpers, &LiveUses);
      assert(BotRPTracker.getPos() == CurrentBottom && "out of sync");
      LLVM_DEBUG(dbgs() << "Bottom Pressure:\n"; dumpRegSetPressure(
                     BotRPTracker.getRegSetPressureAtPos(), TRI););

      updateScheduledPressure(SU, BotRPTracker.getPressure().MaxSetPressure);
      updatePressureDiffs(LiveUses);
    }
  }
}

//===----------------------------------------------------------------------===//
// BaseMemOpClusterMutation - DAG post-processing to cluster loads or stores.
//===----------------------------------------------------------------------===//

namespace {

/// Post-process the DAG to create cluster edges between neighboring
/// loads or between neighboring stores.
class BaseMemOpClusterMutation : public ScheduleDAGMutation {
  struct MemOpInfo {
    SUnit *SU;
    SmallVector<const MachineOperand *, 4> BaseOps;
    int64_t Offset;
    LocationSize Width;
    bool OffsetIsScalable;

    MemOpInfo(SUnit *SU, ArrayRef<const MachineOperand *> BaseOps,
              int64_t Offset, bool OffsetIsScalable, LocationSize Width)
        : SU(SU), BaseOps(BaseOps.begin(), BaseOps.end()), Offset(Offset),
          Width(Width), OffsetIsScalable(OffsetIsScalable) {}

    static bool Compare(const MachineOperand *const &A,
                        const MachineOperand *const &B) {
      if (A->getType() != B->getType())
        return A->getType() < B->getType();
      if (A->isReg())
        return A->getReg() < B->getReg();
      if (A->isFI()) {
        const MachineFunction &MF = *A->getParent()->getParent()->getParent();
        const TargetFrameLowering &TFI = *MF.getSubtarget().getFrameLowering();
        bool StackGrowsDown = TFI.getStackGrowthDirection() ==
                              TargetFrameLowering::StackGrowsDown;
        return StackGrowsDown ? A->getIndex() > B->getIndex()
                              : A->getIndex() < B->getIndex();
      }

      llvm_unreachable("MemOpClusterMutation only supports register or frame "
                       "index bases.");
    }

    bool operator<(const MemOpInfo &RHS) const {
      // FIXME: Don't compare everything twice. Maybe use C++20 three way
      // comparison instead when it's available.
      if (std::lexicographical_compare(BaseOps.begin(), BaseOps.end(),
                                       RHS.BaseOps.begin(), RHS.BaseOps.end(),
                                       Compare))
        return true;
      if (std::lexicographical_compare(RHS.BaseOps.begin(), RHS.BaseOps.end(),
                                       BaseOps.begin(), BaseOps.end(), Compare))
        return false;
      if (Offset != RHS.Offset)
        return Offset < RHS.Offset;
      return SU->NodeNum < RHS.SU->NodeNum;
    }
  };

  const TargetInstrInfo *TII;
  const TargetRegisterInfo *TRI;
  bool IsLoad;
  bool ReorderWhileClustering;

public:
  BaseMemOpClusterMutation(const TargetInstrInfo *tii,
                           const TargetRegisterInfo *tri, bool IsLoad,
                           bool ReorderWhileClustering)
      : TII(tii), TRI(tri), IsLoad(IsLoad),
        ReorderWhileClustering(ReorderWhileClustering) {}

  void apply(ScheduleDAGInstrs *DAGInstrs) override;

protected:
  void clusterNeighboringMemOps(ArrayRef<MemOpInfo> MemOps, bool FastCluster,
                                ScheduleDAGInstrs *DAG);
  void collectMemOpRecords(std::vector<SUnit> &SUnits,
                           SmallVectorImpl<MemOpInfo> &MemOpRecords);
  bool groupMemOps(ArrayRef<MemOpInfo> MemOps, ScheduleDAGInstrs *DAG,
                   DenseMap<unsigned, SmallVector<MemOpInfo, 32>> &Groups);
};

class StoreClusterMutation : public BaseMemOpClusterMutation {
public:
  StoreClusterMutation(const TargetInstrInfo *tii,
                       const TargetRegisterInfo *tri,
                       bool ReorderWhileClustering)
      : BaseMemOpClusterMutation(tii, tri, false, ReorderWhileClustering) {}
};

class LoadClusterMutation : public BaseMemOpClusterMutation {
public:
  LoadClusterMutation(const TargetInstrInfo *tii, const TargetRegisterInfo *tri,
                      bool ReorderWhileClustering)
      : BaseMemOpClusterMutation(tii, tri, true, ReorderWhileClustering) {}
};

} // end anonymous namespace

namespace llvm {

std::unique_ptr<ScheduleDAGMutation>
createLoadClusterDAGMutation(const TargetInstrInfo *TII,
                             const TargetRegisterInfo *TRI,
                             bool ReorderWhileClustering) {
  return EnableMemOpCluster ? std::make_unique<LoadClusterMutation>(
                                  TII, TRI, ReorderWhileClustering)
                            : nullptr;
}

std::unique_ptr<ScheduleDAGMutation>
createStoreClusterDAGMutation(const TargetInstrInfo *TII,
                              const TargetRegisterInfo *TRI,
                              bool ReorderWhileClustering) {
  return EnableMemOpCluster ? std::make_unique<StoreClusterMutation>(
                                  TII, TRI, ReorderWhileClustering)
                            : nullptr;
}

} // end namespace llvm

// Sorting all the loads/stores first, then for each load/store, checking the
// following load/store one by one, until reach the first non-dependent one and
// call target hook to see if they can cluster.
// If FastCluster is enabled, we assume that, all the loads/stores have been
// preprocessed and now, they didn't have dependencies on each other.
void BaseMemOpClusterMutation::clusterNeighboringMemOps(
    ArrayRef<MemOpInfo> MemOpRecords, bool FastCluster,
    ScheduleDAGInstrs *DAG) {
  // Keep track of the current cluster length and bytes for each SUnit.
  DenseMap<unsigned, std::pair<unsigned, unsigned>> SUnit2ClusterInfo;

  // At this point, `MemOpRecords` array must hold atleast two mem ops. Try to
  // cluster mem ops collected within `MemOpRecords` array.
  for (unsigned Idx = 0, End = MemOpRecords.size(); Idx < (End - 1); ++Idx) {
    // Decision to cluster mem ops is taken based on target dependent logic
    auto MemOpa = MemOpRecords[Idx];

    // Seek for the next load/store to do the cluster.
    unsigned NextIdx = Idx + 1;
    for (; NextIdx < End; ++NextIdx)
      // Skip if MemOpb has been clustered already or has dependency with
      // MemOpa.
      if (!SUnit2ClusterInfo.count(MemOpRecords[NextIdx].SU->NodeNum) &&
          (FastCluster ||
           (!DAG->IsReachable(MemOpRecords[NextIdx].SU, MemOpa.SU) &&
            !DAG->IsReachable(MemOpa.SU, MemOpRecords[NextIdx].SU))))
        break;
    if (NextIdx == End)
      continue;

    auto MemOpb = MemOpRecords[NextIdx];
    unsigned ClusterLength = 2;
    unsigned CurrentClusterBytes = MemOpa.Width.getValue().getKnownMinValue() +
                                   MemOpb.Width.getValue().getKnownMinValue();
    if (SUnit2ClusterInfo.count(MemOpa.SU->NodeNum)) {
      ClusterLength = SUnit2ClusterInfo[MemOpa.SU->NodeNum].first + 1;
      CurrentClusterBytes = SUnit2ClusterInfo[MemOpa.SU->NodeNum].second +
                            MemOpb.Width.getValue().getKnownMinValue();
    }

    if (!TII->shouldClusterMemOps(MemOpa.BaseOps, MemOpa.Offset,
                                  MemOpa.OffsetIsScalable, MemOpb.BaseOps,
                                  MemOpb.Offset, MemOpb.OffsetIsScalable,
                                  ClusterLength, CurrentClusterBytes))
      continue;

    SUnit *SUa = MemOpa.SU;
    SUnit *SUb = MemOpb.SU;
    if (!ReorderWhileClustering && SUa->NodeNum > SUb->NodeNum)
      std::swap(SUa, SUb);

    // FIXME: Is this check really required?
    if (!DAG->addEdge(SUb, SDep(SUa, SDep::Cluster)))
      continue;

    LLVM_DEBUG(dbgs() << "Cluster ld/st SU(" << SUa->NodeNum << ") - SU("
                      << SUb->NodeNum << ")\n");
    ++NumClustered;

    if (IsLoad) {
      // Copy successor edges from SUa to SUb. Interleaving computation
      // dependent on SUa can prevent load combining due to register reuse.
      // Predecessor edges do not need to be copied from SUb to SUa since
      // nearby loads should have effectively the same inputs.
      for (const SDep &Succ : SUa->Succs) {
        if (Succ.getSUnit() == SUb)
          continue;
        LLVM_DEBUG(dbgs() << "  Copy Succ SU(" << Succ.getSUnit()->NodeNum
                          << ")\n");
        DAG->addEdge(Succ.getSUnit(), SDep(SUb, SDep::Artificial));
      }
    } else {
      // Copy predecessor edges from SUb to SUa to avoid the SUnits that
      // SUb dependent on scheduled in-between SUb and SUa. Successor edges
      // do not need to be copied from SUa to SUb since no one will depend
      // on stores.
      // Notice that, we don't need to care about the memory dependency as
      // we won't try to cluster them if they have any memory dependency.
      for (const SDep &Pred : SUb->Preds) {
        if (Pred.getSUnit() == SUa)
          continue;
        LLVM_DEBUG(dbgs() << "  Copy Pred SU(" << Pred.getSUnit()->NodeNum
                          << ")\n");
        DAG->addEdge(SUa, SDep(Pred.getSUnit(), SDep::Artificial));
      }
    }

    SUnit2ClusterInfo[MemOpb.SU->NodeNum] = {ClusterLength,
                                             CurrentClusterBytes};

    LLVM_DEBUG(dbgs() << "  Curr cluster length: " << ClusterLength
                      << ", Curr cluster bytes: " << CurrentClusterBytes
                      << "\n");
  }
}

void BaseMemOpClusterMutation::collectMemOpRecords(
    std::vector<SUnit> &SUnits, SmallVectorImpl<MemOpInfo> &MemOpRecords) {
  for (auto &SU : SUnits) {
    if ((IsLoad && !SU.getInstr()->mayLoad()) ||
        (!IsLoad && !SU.getInstr()->mayStore()))
      continue;

    const MachineInstr &MI = *SU.getInstr();
    SmallVector<const MachineOperand *, 4> BaseOps;
    int64_t Offset;
    bool OffsetIsScalable;
    LocationSize Width = 0;
    if (TII->getMemOperandsWithOffsetWidth(MI, BaseOps, Offset,
                                           OffsetIsScalable, Width, TRI)) {
      MemOpRecords.push_back(
          MemOpInfo(&SU, BaseOps, Offset, OffsetIsScalable, Width));

      LLVM_DEBUG(dbgs() << "Num BaseOps: " << BaseOps.size() << ", Offset: "
                        << Offset << ", OffsetIsScalable: " << OffsetIsScalable
                        << ", Width: " << Width << "\n");
    }
#ifndef NDEBUG
    for (const auto *Op : BaseOps)
      assert(Op);
#endif
  }
}

bool BaseMemOpClusterMutation::groupMemOps(
    ArrayRef<MemOpInfo> MemOps, ScheduleDAGInstrs *DAG,
    DenseMap<unsigned, SmallVector<MemOpInfo, 32>> &Groups) {
  bool FastCluster =
      ForceFastCluster ||
      MemOps.size() * DAG->SUnits.size() / 1000 > FastClusterThreshold;

  for (const auto &MemOp : MemOps) {
    unsigned ChainPredID = DAG->SUnits.size();
    if (FastCluster) {
      for (const SDep &Pred : MemOp.SU->Preds) {
        // We only want to cluster the mem ops that have the same ctrl(non-data)
        // pred so that they didn't have ctrl dependency for each other. But for
        // store instrs, we can still cluster them if the pred is load instr.
        if ((Pred.isCtrl() &&
             (IsLoad ||
              (Pred.getSUnit() && Pred.getSUnit()->getInstr()->mayStore()))) &&
            !Pred.isArtificial()) {
          ChainPredID = Pred.getSUnit()->NodeNum;
          break;
        }
      }
    } else
      ChainPredID = 0;

    Groups[ChainPredID].push_back(MemOp);
  }
  return FastCluster;
}

/// Callback from DAG postProcessing to create cluster edges for loads/stores.
void BaseMemOpClusterMutation::apply(ScheduleDAGInstrs *DAG) {
  // Collect all the clusterable loads/stores
  SmallVector<MemOpInfo, 32> MemOpRecords;
  collectMemOpRecords(DAG->SUnits, MemOpRecords);

  if (MemOpRecords.size() < 2)
    return;

  // Put the loads/stores without dependency into the same group with some
  // heuristic if the DAG is too complex to avoid compiling time blow up.
  // Notice that, some fusion pair could be lost with this.
  DenseMap<unsigned, SmallVector<MemOpInfo, 32>> Groups;
  bool FastCluster = groupMemOps(MemOpRecords, DAG, Groups);

  for (auto &Group : Groups) {
    // Sorting the loads/stores, so that, we can stop the cluster as early as
    // possible.
    llvm::sort(Group.second);

    // Trying to cluster all the neighboring loads/stores.
    clusterNeighboringMemOps(Group.second, FastCluster, DAG);
  }
}

//===----------------------------------------------------------------------===//
// CopyConstrain - DAG post-processing to encourage copy elimination.
//===----------------------------------------------------------------------===//

namespace {

/// Post-process the DAG to create weak edges from all uses of a copy to
/// the one use that defines the copy's source vreg, most likely an induction
/// variable increment.
class CopyConstrain : public ScheduleDAGMutation {
  // Transient state.
  SlotIndex RegionBeginIdx;

  // RegionEndIdx is the slot index of the last non-debug instruction in the
  // scheduling region. So we may have RegionBeginIdx == RegionEndIdx.
  SlotIndex RegionEndIdx;

public:
  CopyConstrain(const TargetInstrInfo *, const TargetRegisterInfo *) {}

  void apply(ScheduleDAGInstrs *DAGInstrs) override;

protected:
  void constrainLocalCopy(SUnit *CopySU, ScheduleDAGMILive *DAG);
};

} // end anonymous namespace

namespace llvm {

std::unique_ptr<ScheduleDAGMutation>
createCopyConstrainDAGMutation(const TargetInstrInfo *TII,
                               const TargetRegisterInfo *TRI) {
  return std::make_unique<CopyConstrain>(TII, TRI);
}

} // end namespace llvm

/// constrainLocalCopy handles two possibilities:
/// 1) Local src:
/// I0:     = dst
/// I1: src = ...
/// I2:     = dst
/// I3: dst = src (copy)
/// (create pred->succ edges I0->I1, I2->I1)
///
/// 2) Local copy:
/// I0: dst = src (copy)
/// I1:     = dst
/// I2: src = ...
/// I3:     = dst
/// (create pred->succ edges I1->I2, I3->I2)
///
/// Although the MachineScheduler is currently constrained to single blocks,
/// this algorithm should handle extended blocks. An EBB is a set of
/// contiguously numbered blocks such that the previous block in the EBB is
/// always the single predecessor.
void CopyConstrain::constrainLocalCopy(SUnit *CopySU, ScheduleDAGMILive *DAG) {
  LiveIntervals *LIS = DAG->getLIS();
  MachineInstr *Copy = CopySU->getInstr();

  // Check for pure vreg copies.
  const MachineOperand &SrcOp = Copy->getOperand(1);
  Register SrcReg = SrcOp.getReg();
  if (!SrcReg.isVirtual() || !SrcOp.readsReg())
    return;

  const MachineOperand &DstOp = Copy->getOperand(0);
  Register DstReg = DstOp.getReg();
  if (!DstReg.isVirtual() || DstOp.isDead())
    return;

  // Check if either the dest or source is local. If it's live across a back
  // edge, it's not local. Note that if both vregs are live across the back
  // edge, we cannot successfully contrain the copy without cyclic scheduling.
  // If both the copy's source and dest are local live intervals, then we
  // should treat the dest as the global for the purpose of adding
  // constraints. This adds edges from source's other uses to the copy.
  unsigned LocalReg = SrcReg;
  unsigned GlobalReg = DstReg;
  LiveInterval *LocalLI = &LIS->getInterval(LocalReg);
  if (!LocalLI->isLocal(RegionBeginIdx, RegionEndIdx)) {
    LocalReg = DstReg;
    GlobalReg = SrcReg;
    LocalLI = &LIS->getInterval(LocalReg);
    if (!LocalLI->isLocal(RegionBeginIdx, RegionEndIdx))
      return;
  }
  LiveInterval *GlobalLI = &LIS->getInterval(GlobalReg);

  // Find the global segment after the start of the local LI.
  LiveInterval::iterator GlobalSegment = GlobalLI->find(LocalLI->beginIndex());
  // If GlobalLI does not overlap LocalLI->start, then a copy directly feeds a
  // local live range. We could create edges from other global uses to the local
  // start, but the coalescer should have already eliminated these cases, so
  // don't bother dealing with it.
  if (GlobalSegment == GlobalLI->end())
    return;

  // If GlobalSegment is killed at the LocalLI->start, the call to find()
  // returned the next global segment. But if GlobalSegment overlaps with
  // LocalLI->start, then advance to the next segment. If a hole in GlobalLI
  // exists in LocalLI's vicinity, GlobalSegment will be the end of the hole.
  if (GlobalSegment->contains(LocalLI->beginIndex()))
    ++GlobalSegment;

  if (GlobalSegment == GlobalLI->end())
    return;

  // Check if GlobalLI contains a hole in the vicinity of LocalLI.
  if (GlobalSegment != GlobalLI->begin()) {
    // Two address defs have no hole.
    if (SlotIndex::isSameInstr(std::prev(GlobalSegment)->end,
                               GlobalSegment->start)) {
      return;
    }
    // If the prior global segment may be defined by the same two-address
    // instruction that also defines LocalLI, then can't make a hole here.
    if (SlotIndex::isSameInstr(std::prev(GlobalSegment)->start,
                               LocalLI->beginIndex())) {
      return;
    }
    // If GlobalLI has a prior segment, it must be live into the EBB. Otherwise
    // it would be a disconnected component in the live range.
    assert(std::prev(GlobalSegment)->start < LocalLI->beginIndex() &&
           "Disconnected LRG within the scheduling region.");
  }
  MachineInstr *GlobalDef = LIS->getInstructionFromIndex(GlobalSegment->start);
  if (!GlobalDef)
    return;

  SUnit *GlobalSU = DAG->getSUnit(GlobalDef);
  if (!GlobalSU)
    return;

  // GlobalDef is the bottom of the GlobalLI hole. Open the hole by
  // constraining the uses of the last local def to precede GlobalDef.
  SmallVector<SUnit*,8> LocalUses;
  const VNInfo *LastLocalVN = LocalLI->getVNInfoBefore(LocalLI->endIndex());
  MachineInstr *LastLocalDef = LIS->getInstructionFromIndex(LastLocalVN->def);
  SUnit *LastLocalSU = DAG->getSUnit(LastLocalDef);
  for (const SDep &Succ : LastLocalSU->Succs) {
    if (Succ.getKind() != SDep::Data || Succ.getReg() != LocalReg)
      continue;
    if (Succ.getSUnit() == GlobalSU)
      continue;
    if (!DAG->canAddEdge(GlobalSU, Succ.getSUnit()))
      return;
    LocalUses.push_back(Succ.getSUnit());
  }
  // Open the top of the GlobalLI hole by constraining any earlier global uses
  // to precede the start of LocalLI.
  SmallVector<SUnit*,8> GlobalUses;
  MachineInstr *FirstLocalDef =
    LIS->getInstructionFromIndex(LocalLI->beginIndex());
  SUnit *FirstLocalSU = DAG->getSUnit(FirstLocalDef);
  for (const SDep &Pred : GlobalSU->Preds) {
    if (Pred.getKind() != SDep::Anti || Pred.getReg() != GlobalReg)
      continue;
    if (Pred.getSUnit() == FirstLocalSU)
      continue;
    if (!DAG->canAddEdge(FirstLocalSU, Pred.getSUnit()))
      return;
    GlobalUses.push_back(Pred.getSUnit());
  }
  LLVM_DEBUG(dbgs() << "Constraining copy SU(" << CopySU->NodeNum << ")\n");
  // Add the weak edges.
  for (SUnit *LU : LocalUses) {
    LLVM_DEBUG(dbgs() << "  Local use SU(" << LU->NodeNum << ") -> SU("
                      << GlobalSU->NodeNum << ")\n");
    DAG->addEdge(GlobalSU, SDep(LU, SDep::Weak));
  }
  for (SUnit *GU : GlobalUses) {
    LLVM_DEBUG(dbgs() << "  Global use SU(" << GU->NodeNum << ") -> SU("
                      << FirstLocalSU->NodeNum << ")\n");
    DAG->addEdge(FirstLocalSU, SDep(GU, SDep::Weak));
  }
}

/// Callback from DAG postProcessing to create weak edges to encourage
/// copy elimination.
void CopyConstrain::apply(ScheduleDAGInstrs *DAGInstrs) {
  ScheduleDAGMI *DAG = static_cast<ScheduleDAGMI*>(DAGInstrs);
  assert(DAG->hasVRegLiveness() && "Expect VRegs with LiveIntervals");

  MachineBasicBlock::iterator FirstPos = nextIfDebug(DAG->begin(), DAG->end());
  if (FirstPos == DAG->end())
    return;
  RegionBeginIdx = DAG->getLIS()->getInstructionIndex(*FirstPos);
  RegionEndIdx = DAG->getLIS()->getInstructionIndex(
      *priorNonDebug(DAG->end(), DAG->begin()));

  for (SUnit &SU : DAG->SUnits) {
    if (!SU.getInstr()->isCopy())
      continue;

    constrainLocalCopy(&SU, static_cast<ScheduleDAGMILive*>(DAG));
  }
}

//===----------------------------------------------------------------------===//
// MachineSchedStrategy helpers used by GenericScheduler, GenericPostScheduler
// and possibly other custom schedulers.
//===----------------------------------------------------------------------===//

static const unsigned InvalidCycle = ~0U;

// Default virtual of MachineSchedStrategy
void MachineSchedStrategy::buildGraph(ScheduleDAGMI &DAG, AAResults *AA,
                                      RegPressureTracker *RPTracker,
                                      PressureDiffs *PDiffs, LiveIntervals *LIS,
                                      bool TrackLaneMasks) {
  DAG.buildSchedGraph(AA, RPTracker, PDiffs, LIS, TrackLaneMasks);
}

SchedBoundary::~SchedBoundary() { delete HazardRec; }

/// Given a Count of resource usage and a Latency value, return true if a
/// SchedBoundary becomes resource limited.
/// If we are checking after scheduling a node, we should return true when
/// we just reach the resource limit.
static bool checkResourceLimit(unsigned LFactor, unsigned Count,
                               unsigned Latency, bool AfterSchedNode) {
  int ResCntFactor = (int)(Count - (Latency * LFactor));
  if (AfterSchedNode)
    return ResCntFactor >= (int)LFactor;
  else
    return ResCntFactor > (int)LFactor;
}

void SchedBoundary::reset() {
  // A new HazardRec is created for each DAG and owned by SchedBoundary.
  // Destroying and reconstructing it is very expensive though. So keep
  // invalid, placeholder HazardRecs.
  if (HazardRec && HazardRec->isEnabled()) {
    delete HazardRec;
    HazardRec = nullptr;
  }
  Available.clear();
  Pending.clear();
  CheckPending = false;
  CurrCycle = 0;
  CurrMOps = 0;
  MinReadyCycle = std::numeric_limits<unsigned>::max();
  ExpectedLatency = 0;
  DependentLatency = 0;
  RetiredMOps = 0;
  MaxExecutedResCount = 0;
  ZoneCritResIdx = 0;
  IsResourceLimited = false;
  ReservedCycles.clear();
  ReservedResourceSegments.clear();
  ReservedCyclesIndex.clear();
  ResourceGroupSubUnitMasks.clear();
#if LLVM_ENABLE_ABI_BREAKING_CHECKS
  // Track the maximum number of stall cycles that could arise either from the
  // latency of a DAG edge or the number of cycles that a processor resource is
  // reserved (SchedBoundary::ReservedCycles).
  MaxObservedStall = 0;
#endif
  // Reserve a zero-count for invalid CritResIdx.
  ExecutedResCounts.resize(1);
  assert(!ExecutedResCounts[0] && "nonzero count for bad resource");
}

void SchedRemainder::
init(ScheduleDAGMI *DAG, const TargetSchedModel *SchedModel) {
  reset();
  if (!SchedModel->hasInstrSchedModel())
    return;
  RemainingCounts.resize(SchedModel->getNumProcResourceKinds());
  for (SUnit &SU : DAG->SUnits) {
    const MCSchedClassDesc *SC = DAG->getSchedClass(&SU);
    RemIssueCount += SchedModel->getNumMicroOps(SU.getInstr(), SC)
      * SchedModel->getMicroOpFactor();
    for (TargetSchedModel::ProcResIter
           PI = SchedModel->getWriteProcResBegin(SC),
           PE = SchedModel->getWriteProcResEnd(SC); PI != PE; ++PI) {
      unsigned PIdx = PI->ProcResourceIdx;
      unsigned Factor = SchedModel->getResourceFactor(PIdx);
      assert(PI->ReleaseAtCycle >= PI->AcquireAtCycle);
      RemainingCounts[PIdx] +=
          (Factor * (PI->ReleaseAtCycle - PI->AcquireAtCycle));
    }
  }
}

void SchedBoundary::init(ScheduleDAGMI *DAG, MachineSchedStrategy *SchedImpl,
                         const TargetSchedModel *SModel, SchedRemainder *Rem) {
  reset();
  this->DAG = DAG;
  this->SchedImpl = SchedImpl;
  this->SchedModel = SModel;
  this->Rem = Rem;

  if (SchedModel->hasInstrSchedModel()) {
    unsigned ResourceCount = SchedModel->getNumProcResourceKinds();
    ReservedCyclesIndex.resize(ResourceCount);
    ExecutedResCounts.resize(ResourceCount);
    ResourceGroupSubUnitMasks.resize(ResourceCount, APInt(ResourceCount, 0));
    unsigned NumUnits = 0;

    for (unsigned i = 0; i < ResourceCount; ++i) {
      ReservedCyclesIndex[i] = NumUnits;
      NumUnits += SchedModel->getProcResource(i)->NumUnits;
      if (isUnbufferedGroup(i)) {
        auto SubUnits = SchedModel->getProcResource(i)->SubUnitsIdxBegin;
        for (unsigned U = 0, UE = SchedModel->getProcResource(i)->NumUnits;
             U != UE; ++U)
          ResourceGroupSubUnitMasks[i].setBit(SubUnits[U]);
      }
    }

    ReservedCycles.resize(NumUnits, InvalidCycle);
  }
}

/// Compute the stall cycles based on this SUnit's ready time. Heuristics treat
/// these "soft stalls" differently than the hard stall cycles based on CPU
/// resources and computed by checkHazard(). A fully in-order model
/// (MicroOpBufferSize==0) will not make use of this since instructions are not
/// available for scheduling until they are ready. However, a weaker in-order
/// model may use this for heuristics. For example, if a processor has in-order
/// behavior when reading certain resources, this may come into play.
unsigned SchedBoundary::getLatencyStallCycles(SUnit *SU) {
  if (!SU->isUnbuffered)
    return 0;

  unsigned ReadyCycle = (isTop() ? SU->TopReadyCycle : SU->BotReadyCycle);
  if (ReadyCycle > CurrCycle)
    return ReadyCycle - CurrCycle;
  return 0;
}

/// Compute the next cycle at which the given processor resource unit
/// can be scheduled.
unsigned SchedBoundary::getNextResourceCycleByInstance(unsigned InstanceIdx,
                                                       unsigned ReleaseAtCycle,
                                                       unsigned AcquireAtCycle) {
  if (SchedModel && SchedModel->enableIntervals()) {
    if (isTop())
      return ReservedResourceSegments[InstanceIdx].getFirstAvailableAtFromTop(
          CurrCycle, AcquireAtCycle, ReleaseAtCycle);

    return ReservedResourceSegments[InstanceIdx].getFirstAvailableAtFromBottom(
        CurrCycle, AcquireAtCycle, ReleaseAtCycle);
  }

  unsigned NextUnreserved = ReservedCycles[InstanceIdx];
  // If this resource has never been used, always return cycle zero.
  if (NextUnreserved == InvalidCycle)
    return CurrCycle;
  // For bottom-up scheduling add the cycles needed for the current operation.
  if (!isTop())
    NextUnreserved = std::max(CurrCycle, NextUnreserved + ReleaseAtCycle);
  return NextUnreserved;
}

/// Compute the next cycle at which the given processor resource can be
/// scheduled.  Returns the next cycle and the index of the processor resource
/// instance in the reserved cycles vector.
std::pair<unsigned, unsigned>
SchedBoundary::getNextResourceCycle(const MCSchedClassDesc *SC, unsigned PIdx,
                                    unsigned ReleaseAtCycle,
                                    unsigned AcquireAtCycle) {
  if (MischedDetailResourceBooking) {
    LLVM_DEBUG(dbgs() << "  Resource booking (@" << CurrCycle << "c): \n");
    LLVM_DEBUG(dumpReservedCycles());
    LLVM_DEBUG(dbgs() << "  getNextResourceCycle (@" << CurrCycle << "c): \n");
  }
  unsigned MinNextUnreserved = InvalidCycle;
  unsigned InstanceIdx = 0;
  unsigned StartIndex = ReservedCyclesIndex[PIdx];
  unsigned NumberOfInstances = SchedModel->getProcResource(PIdx)->NumUnits;
  assert(NumberOfInstances > 0 &&
         "Cannot have zero instances of a ProcResource");

  if (isUnbufferedGroup(PIdx)) {
    // If any subunits are used by the instruction, report that the
    // subunits of the resource group are available at the first cycle
    // in which the unit is available, effectively removing the group
    // record from hazarding and basing the hazarding decisions on the
    // subunit records. Otherwise, choose the first available instance
    // from among the subunits.  Specifications which assign cycles to
    // both the subunits and the group or which use an unbuffered
    // group with buffered subunits will appear to schedule
    // strangely. In the first case, the additional cycles for the
    // group will be ignored.  In the second, the group will be
    // ignored entirely.
    for (const MCWriteProcResEntry &PE :
         make_range(SchedModel->getWriteProcResBegin(SC),
                    SchedModel->getWriteProcResEnd(SC)))
      if (ResourceGroupSubUnitMasks[PIdx][PE.ProcResourceIdx])
        return std::make_pair(getNextResourceCycleByInstance(
                                  StartIndex, ReleaseAtCycle, AcquireAtCycle),
                              StartIndex);

    auto SubUnits = SchedModel->getProcResource(PIdx)->SubUnitsIdxBegin;
    for (unsigned I = 0, End = NumberOfInstances; I < End; ++I) {
      unsigned NextUnreserved, NextInstanceIdx;
      std::tie(NextUnreserved, NextInstanceIdx) =
          getNextResourceCycle(SC, SubUnits[I], ReleaseAtCycle, AcquireAtCycle);
      if (MinNextUnreserved > NextUnreserved) {
        InstanceIdx = NextInstanceIdx;
        MinNextUnreserved = NextUnreserved;
      }
    }
    return std::make_pair(MinNextUnreserved, InstanceIdx);
  }

  for (unsigned I = StartIndex, End = StartIndex + NumberOfInstances; I < End;
       ++I) {
    unsigned NextUnreserved =
        getNextResourceCycleByInstance(I, ReleaseAtCycle, AcquireAtCycle);
    if (MischedDetailResourceBooking)
      LLVM_DEBUG(dbgs() << "    Instance " << I - StartIndex << " available @"
                        << NextUnreserved << "c\n");
    if (MinNextUnreserved > NextUnreserved) {
      InstanceIdx = I;
      MinNextUnreserved = NextUnreserved;
    }
  }
  if (MischedDetailResourceBooking)
    LLVM_DEBUG(dbgs() << "    selecting " << SchedModel->getResourceName(PIdx)
                      << "[" << InstanceIdx - StartIndex << "]"
                      << " available @" << MinNextUnreserved << "c"
                      << "\n");
  return std::make_pair(MinNextUnreserved, InstanceIdx);
}

/// Does this SU have a hazard within the current instruction group.
///
/// The scheduler supports two modes of hazard recognition. The first is the
/// ScheduleHazardRecognizer API. It is a fully general hazard recognizer that
/// supports highly complicated in-order reservation tables
/// (ScoreboardHazardRecognizer) and arbitrary target-specific logic.
///
/// The second is a streamlined mechanism that checks for hazards based on
/// simple counters that the scheduler itself maintains. It explicitly checks
/// for instruction dispatch limitations, including the number of micro-ops that
/// can dispatch per cycle.
///
/// TODO: Also check whether the SU must start a new group.
bool SchedBoundary::checkHazard(SUnit *SU, int DeltaCycles) {
  if (HazardRec->isEnabled() && HazardRec->getHazardType(SU, DeltaCycles) !=
                                    ScheduleHazardRecognizer::NoHazard) {
    return true;
  }

  unsigned uops = SchedModel->getNumMicroOps(SU->getInstr());
  if ((CurrMOps > 0) && (CurrMOps + uops > SchedModel->getIssueWidth())) {
    LLVM_DEBUG(dbgs() << "  SU(" << SU->NodeNum << ") uops="
                      << SchedModel->getNumMicroOps(SU->getInstr()) << '\n');
    return true;
  }

  if (CurrMOps > 0 &&
      ((isTop() && SchedModel->mustBeginGroup(SU->getInstr())) ||
       (!isTop() && SchedModel->mustEndGroup(SU->getInstr())))) {
    LLVM_DEBUG(dbgs() << "  hazard: SU(" << SU->NodeNum << ") must "
                      << (isTop() ? "begin" : "end") << " group\n");
    return true;
  }

  if (SchedModel->hasInstrSchedModel() && SU->hasReservedResource) {
    const MCSchedClassDesc *SC = DAG->getSchedClass(SU);
    for (const MCWriteProcResEntry &PE :
          make_range(SchedModel->getWriteProcResBegin(SC),
                     SchedModel->getWriteProcResEnd(SC))) {
      unsigned ResIdx = PE.ProcResourceIdx;
      unsigned ReleaseAtCycle = PE.ReleaseAtCycle;
      unsigned AcquireAtCycle = PE.AcquireAtCycle;
      unsigned NRCycle, InstanceIdx;
      std::tie(NRCycle, InstanceIdx) =
          getNextResourceCycle(SC, ResIdx, ReleaseAtCycle, AcquireAtCycle);
      if (NRCycle > CurrCycle) {
#if LLVM_ENABLE_ABI_BREAKING_CHECKS
        MaxObservedStall = std::max(ReleaseAtCycle, MaxObservedStall);
#endif
        LLVM_DEBUG(dbgs() << "  SU(" << SU->NodeNum << ") "
                          << SchedModel->getResourceName(ResIdx)
                          << '[' << InstanceIdx - ReservedCyclesIndex[ResIdx]  << ']'
                          << "=" << NRCycle << "c\n");
        return true;
      }
    }
  }
  return false;
}

// Find the unscheduled node in ReadySUs with the highest latency.
unsigned SchedBoundary::
findMaxLatency(ArrayRef<SUnit*> ReadySUs) {
  SUnit *LateSU = nullptr;
  unsigned RemLatency = 0;
  for (SUnit *SU : ReadySUs) {
    unsigned L = getUnscheduledLatency(SU);
    if (L > RemLatency) {
      RemLatency = L;
      LateSU = SU;
    }
  }
  if (LateSU) {
    LLVM_DEBUG(dbgs() << Available.getName() << " RemLatency SU("
                      << LateSU->NodeNum << ") " << RemLatency << "c\n");
  }
  return RemLatency;
}

// Count resources in this zone and the remaining unscheduled
// instruction. Return the max count, scaled. Set OtherCritIdx to the critical
// resource index, or zero if the zone is issue limited.
unsigned SchedBoundary::
getOtherResourceCount(unsigned &OtherCritIdx) {
  OtherCritIdx = 0;
  if (!SchedModel->hasInstrSchedModel())
    return 0;

  unsigned OtherCritCount = Rem->RemIssueCount
    + (RetiredMOps * SchedModel->getMicroOpFactor());
  LLVM_DEBUG(dbgs() << "  " << Available.getName() << " + Remain MOps: "
                    << OtherCritCount / SchedModel->getMicroOpFactor() << '\n');
  for (unsigned PIdx = 1, PEnd = SchedModel->getNumProcResourceKinds();
       PIdx != PEnd; ++PIdx) {
    unsigned OtherCount = getResourceCount(PIdx) + Rem->RemainingCounts[PIdx];
    if (OtherCount > OtherCritCount) {
      OtherCritCount = OtherCount;
      OtherCritIdx = PIdx;
    }
  }
  if (OtherCritIdx) {
    LLVM_DEBUG(
        dbgs() << "  " << Available.getName() << " + Remain CritRes: "
               << OtherCritCount / SchedModel->getResourceFactor(OtherCritIdx)
               << " " << SchedModel->getResourceName(OtherCritIdx) << "\n");
  }
  return OtherCritCount;
}

void SchedBoundary::releaseNode(SUnit *SU, unsigned ReadyCycle, bool InPQueue,
                                unsigned Idx) {
  assert(SU->getInstr() && "Scheduled SUnit must have instr");

#if LLVM_ENABLE_ABI_BREAKING_CHECKS
  // ReadyCycle was been bumped up to the CurrCycle when this node was
  // scheduled, but CurrCycle may have been eagerly advanced immediately after
  // scheduling, so may now be greater than ReadyCycle.
  if (ReadyCycle > CurrCycle)
    MaxObservedStall = std::max(ReadyCycle - CurrCycle, MaxObservedStall);
#endif

  if (ReadyCycle < MinReadyCycle)
    MinReadyCycle = ReadyCycle;

  // Check for interlocks first. For the purpose of other heuristics, an
  // instruction that cannot issue appears as if it's not in the ReadyQueue.
  bool IsBuffered = SchedModel->getMicroOpBufferSize() != 0;
  bool IsAvailable =
      SchedImpl->isAvailableNode(*SU, *this, /*VerifyReadyCycle=*/!IsBuffered);

  if (IsAvailable && Available.size() < ReadyListLimit) {
    Available.push(SU);

    if (InPQueue)
      Pending.remove(Pending.begin() + Idx);
    return;
  }

  if (!InPQueue)
    Pending.push(SU);
}

/// Move the boundary of scheduled code by one cycle.
void SchedBoundary::bumpCycle(unsigned NextCycle) {
  if (SchedModel->getMicroOpBufferSize() == 0) {
    assert(MinReadyCycle < std::numeric_limits<unsigned>::max() &&
           "MinReadyCycle uninitialized");
    if (MinReadyCycle > NextCycle)
      NextCycle = MinReadyCycle;
  }
  // Update the current micro-ops, which will issue in the next cycle.
  unsigned DecMOps = SchedModel->getIssueWidth() * (NextCycle - CurrCycle);
  CurrMOps = (CurrMOps <= DecMOps) ? 0 : CurrMOps - DecMOps;

  // Decrement DependentLatency based on the next cycle.
  if ((NextCycle - CurrCycle) > DependentLatency)
    DependentLatency = 0;
  else
    DependentLatency -= (NextCycle - CurrCycle);

  if (!HazardRec->isEnabled()) {
    // Bypass HazardRec virtual calls.
    CurrCycle = NextCycle;
  } else {
    // Bypass getHazardType calls in case of long latency.
    for (; CurrCycle != NextCycle; ++CurrCycle) {
      if (isTop())
        HazardRec->AdvanceCycle();
      else
        HazardRec->RecedeCycle();
    }
  }
  CheckPending = true;
  IsResourceLimited =
      checkResourceLimit(SchedModel->getLatencyFactor(), getCriticalCount(),
                         getScheduledLatency(), true);

  LLVM_DEBUG(dbgs() << "Cycle: " << CurrCycle << ' ' << Available.getName()
                    << '\n');
}

void SchedBoundary::incExecutedResources(unsigned PIdx, unsigned Count) {
  ExecutedResCounts[PIdx] += Count;
  if (ExecutedResCounts[PIdx] > MaxExecutedResCount)
    MaxExecutedResCount = ExecutedResCounts[PIdx];
}

/// Add the given processor resource to this scheduled zone.
///
/// \param ReleaseAtCycle indicates the number of consecutive (non-pipelined)
/// cycles during which this resource is released.
///
/// \param AcquireAtCycle indicates the number of consecutive (non-pipelined)
/// cycles at which the resource is aquired after issue (assuming no stalls).
///
/// \return the next cycle at which the instruction may execute without
/// oversubscribing resources.
unsigned SchedBoundary::countResource(const MCSchedClassDesc *SC, unsigned PIdx,
                                      unsigned ReleaseAtCycle,
                                      unsigned NextCycle,
                                      unsigned AcquireAtCycle) {
  unsigned Factor = SchedModel->getResourceFactor(PIdx);
  unsigned Count = Factor * (ReleaseAtCycle- AcquireAtCycle);
  LLVM_DEBUG(dbgs() << "  " << SchedModel->getResourceName(PIdx) << " +"
                    << ReleaseAtCycle << "x" << Factor << "u\n");

  // Update Executed resources counts.
  incExecutedResources(PIdx, Count);
  assert(Rem->RemainingCounts[PIdx] >= Count && "resource double counted");
  Rem->RemainingCounts[PIdx] -= Count;

  // Check if this resource exceeds the current critical resource. If so, it
  // becomes the critical resource.
  if (ZoneCritResIdx != PIdx && (getResourceCount(PIdx) > getCriticalCount())) {
    ZoneCritResIdx = PIdx;
    LLVM_DEBUG(dbgs() << "  *** Critical resource "
                      << SchedModel->getResourceName(PIdx) << ": "
                      << getResourceCount(PIdx) / SchedModel->getLatencyFactor()
                      << "c\n");
  }
  // For reserved resources, record the highest cycle using the resource.
  unsigned NextAvailable, InstanceIdx;
  std::tie(NextAvailable, InstanceIdx) =
      getNextResourceCycle(SC, PIdx, ReleaseAtCycle, AcquireAtCycle);
  if (NextAvailable > CurrCycle) {
    LLVM_DEBUG(dbgs() << "  Resource conflict: "
                      << SchedModel->getResourceName(PIdx)
                      << '[' << InstanceIdx - ReservedCyclesIndex[PIdx]  << ']'
                      << " reserved until @" << NextAvailable << "\n");
  }
  return NextAvailable;
}

/// Move the boundary of scheduled code by one SUnit.
void SchedBoundary::bumpNode(SUnit *SU, int DeltaCycles) {
  // Update the reservation table.
  if (HazardRec->isEnabled()) {
    if (!isTop() && SU->isCall) {
      // Calls are scheduled with their preceding instructions. For bottom-up
      // scheduling, clear the pipeline state before emitting.
      HazardRec->Reset();
    }
    HazardRec->EmitInstruction(SU, DeltaCycles);
    // Scheduling an instruction may have made pending instructions available.
    CheckPending = true;
  }
  // checkHazard should prevent scheduling multiple instructions per cycle that
  // exceed the issue width.
  const MCSchedClassDesc *SC = DAG->getSchedClass(SU);
  unsigned IncMOps = SchedModel->getNumMicroOps(SU->getInstr());
  assert(
      (CurrMOps == 0 || (CurrMOps + IncMOps) <= SchedModel->getIssueWidth()) &&
      "Cannot schedule this instruction's MicroOps in the current cycle.");

  unsigned ReadyCycle = (isTop() ? SU->TopReadyCycle : SU->BotReadyCycle);
  LLVM_DEBUG(dbgs() << "  Ready @" << ReadyCycle << "c\n");

  unsigned NextCycle = CurrCycle;
  switch (SchedModel->getMicroOpBufferSize()) {
  case 0:
    assert(ReadyCycle <= CurrCycle && "Broken PendingQueue");
    break;
  case 1:
    if (ReadyCycle > NextCycle) {
      NextCycle = ReadyCycle;
      LLVM_DEBUG(dbgs() << "  *** Stall until: " << ReadyCycle << "\n");
    }
    break;
  default:
    // We don't currently model the OOO reorder buffer, so consider all
    // scheduled MOps to be "retired". We do loosely model in-order resource
    // latency. If this instruction uses an in-order resource, account for any
    // likely stall cycles.
    if (SU->isUnbuffered && ReadyCycle > NextCycle)
      NextCycle = ReadyCycle;
    break;
  }
  RetiredMOps += IncMOps;

  // Update resource counts and critical resource.
  if (SchedModel->hasInstrSchedModel()) {
    unsigned DecRemIssue = IncMOps * SchedModel->getMicroOpFactor();
    assert(Rem->RemIssueCount >= DecRemIssue && "MOps double counted");
    Rem->RemIssueCount -= DecRemIssue;
    if (ZoneCritResIdx) {
      // Scale scheduled micro-ops for comparing with the critical resource.
      unsigned ScaledMOps =
        RetiredMOps * SchedModel->getMicroOpFactor();

      // If scaled micro-ops are now more than the previous critical resource by
      // a full cycle, then micro-ops issue becomes critical.
      if ((int)(ScaledMOps - getResourceCount(ZoneCritResIdx))
          >= (int)SchedModel->getLatencyFactor()) {
        ZoneCritResIdx = 0;
        LLVM_DEBUG(dbgs() << "  *** Critical resource NumMicroOps: "
                          << ScaledMOps / SchedModel->getLatencyFactor()
                          << "c\n");
      }
    }
    for (TargetSchedModel::ProcResIter
           PI = SchedModel->getWriteProcResBegin(SC),
           PE = SchedModel->getWriteProcResEnd(SC); PI != PE; ++PI) {
      unsigned RCycle =
          countResource(SC, PI->ProcResourceIdx, PI->ReleaseAtCycle, NextCycle,
                        PI->AcquireAtCycle);
      if (RCycle > NextCycle)
        NextCycle = RCycle;
    }
    if (SU->hasReservedResource) {
      // For reserved resources, record the highest cycle using the resource.
      // For top-down scheduling, this is the cycle in which we schedule this
      // instruction plus the number of cycles the operations reserves the
      // resource. For bottom-up is it simply the instruction's cycle.
      for (TargetSchedModel::ProcResIter
             PI = SchedModel->getWriteProcResBegin(SC),
             PE = SchedModel->getWriteProcResEnd(SC); PI != PE; ++PI) {
        unsigned PIdx = PI->ProcResourceIdx;
        if (SchedModel->getProcResource(PIdx)->BufferSize == 0) {

          if (SchedModel && SchedModel->enableIntervals()) {
            unsigned ReservedUntil, InstanceIdx;
            std::tie(ReservedUntil, InstanceIdx) = getNextResourceCycle(
                SC, PIdx, PI->ReleaseAtCycle, PI->AcquireAtCycle);
            if (isTop()) {
              ReservedResourceSegments[InstanceIdx].add(
                  ResourceSegments::getResourceIntervalTop(
                      NextCycle, PI->AcquireAtCycle, PI->ReleaseAtCycle),
                  MIResourceCutOff);
            } else {
              ReservedResourceSegments[InstanceIdx].add(
                  ResourceSegments::getResourceIntervalBottom(
                      NextCycle, PI->AcquireAtCycle, PI->ReleaseAtCycle),
                  MIResourceCutOff);
            }
          } else {

            unsigned ReservedUntil, InstanceIdx;
            std::tie(ReservedUntil, InstanceIdx) = getNextResourceCycle(
                SC, PIdx, PI->ReleaseAtCycle, PI->AcquireAtCycle);
            if (isTop()) {
              ReservedCycles[InstanceIdx] =
                  std::max(ReservedUntil, NextCycle + PI->ReleaseAtCycle);
            } else
              ReservedCycles[InstanceIdx] = NextCycle;
          }
        }
      }
    }
  }
  // Update ExpectedLatency and DependentLatency.
  unsigned &TopLatency = isTop() ? ExpectedLatency : DependentLatency;
  unsigned &BotLatency = isTop() ? DependentLatency : ExpectedLatency;
  if (SU->getDepth() > TopLatency) {
    TopLatency = SU->getDepth();
    LLVM_DEBUG(dbgs() << "  " << Available.getName() << " TopLatency SU("
                      << SU->NodeNum << ") " << TopLatency << "c\n");
  }
  if (SU->getHeight() > BotLatency) {
    BotLatency = SU->getHeight();
    LLVM_DEBUG(dbgs() << "  " << Available.getName() << " BotLatency SU("
                      << SU->NodeNum << ") " << BotLatency << "c\n");
  }
  // If we stall for any reason, bump the cycle.
  if (NextCycle > CurrCycle)
    bumpCycle(NextCycle);
  else
    // After updating ZoneCritResIdx and ExpectedLatency, check if we're
    // resource limited. If a stall occurred, bumpCycle does this.
    IsResourceLimited =
        checkResourceLimit(SchedModel->getLatencyFactor(), getCriticalCount(),
                           getScheduledLatency(), true);

  // Update CurrMOps after calling bumpCycle to handle stalls, since bumpCycle
  // resets CurrMOps. Loop to handle instructions with more MOps than issue in
  // one cycle.  Since we commonly reach the max MOps here, opportunistically
  // bump the cycle to avoid uselessly checking everything in the readyQ.
  CurrMOps += IncMOps;

  // Bump the cycle count for issue group constraints.
  // This must be done after NextCycle has been adjust for all other stalls.
  // Calling bumpCycle(X) will reduce CurrMOps by one issue group and set
  // currCycle to X.
  if ((isTop() &&  SchedModel->mustEndGroup(SU->getInstr())) ||
      (!isTop() && SchedModel->mustBeginGroup(SU->getInstr()))) {
    LLVM_DEBUG(dbgs() << "  Bump cycle to " << (isTop() ? "end" : "begin")
                      << " group\n");
    bumpCycle(++NextCycle);
  }

  while (CurrMOps >= SchedModel->getIssueWidth()) {
    LLVM_DEBUG(dbgs() << "  *** Max MOps " << CurrMOps << " at cycle "
                      << CurrCycle << '\n');
    bumpCycle(++NextCycle);
  }
  LLVM_DEBUG(dumpScheduledState());
}

/// Release pending ready nodes in to the available queue. This makes them
/// visible to heuristics.
void SchedBoundary::releasePending() {
  // If the available queue is empty, it is safe to reset MinReadyCycle.
  if (Available.empty())
    MinReadyCycle = std::numeric_limits<unsigned>::max();

  // Check to see if any of the pending instructions are ready to issue.  If
  // so, add them to the available queue.
  for (unsigned I = 0, E = Pending.size(); I < E; ++I) {
    SUnit *SU = *(Pending.begin() + I);
    unsigned ReadyCycle = isTop() ? SU->TopReadyCycle : SU->BotReadyCycle;

    if (ReadyCycle < MinReadyCycle)
      MinReadyCycle = ReadyCycle;

    if (Available.size() >= ReadyListLimit)
      break;

    releaseNode(SU, ReadyCycle, true, I);
    if (E != Pending.size()) {
      --I;
      --E;
    }
  }
  CheckPending = false;
}

/// Remove SU from the ready set for this boundary.
void SchedBoundary::removeReady(SUnit *SU) {
  if (Available.isInQueue(SU))
    Available.remove(Available.find(SU));
  else {
    assert(Pending.isInQueue(SU) && "bad ready count");
    Pending.remove(Pending.find(SU));
  }
}

/// If this queue only has one ready candidate, return it. As a side effect,
/// defer any nodes that now hit a hazard, and advance the cycle until at least
/// one node is ready. If multiple instructions are ready, return NULL.
SUnit *SchedBoundary::pickOnlyChoice() {
  if (CheckPending)
    releasePending();

  // Defer any ready instrs that now have a hazard.
  for (ReadyQueue::iterator I = Available.begin(); I != Available.end();) {
    if (!SchedImpl->isAvailableNode(**I, *this, /*VerifyReadyCycle=*/false)) {
      Pending.push(*I);
      I = Available.remove(I);
      continue;
    }
    ++I;
  }
  for (unsigned i = 0; Available.empty(); ++i) {
//  FIXME: Re-enable assert once PR20057 is resolved.
//    assert(i <= (HazardRec->getMaxLookAhead() + MaxObservedStall) &&
//           "permanent hazard");
    (void)i;
    bumpCycle(CurrCycle + 1);
    releasePending();
  }

  LLVM_DEBUG(Pending.dump());
  LLVM_DEBUG(Available.dump());

  if (Available.size() == 1)
    return *Available.begin();
  return nullptr;
}

#if !defined(NDEBUG) || defined(LLVM_ENABLE_DUMP)

/// Dump the content of the \ref ReservedCycles vector for the
/// resources that are used in the basic block.
///
LLVM_DUMP_METHOD void SchedBoundary::dumpReservedCycles() const {
  if (!SchedModel->hasInstrSchedModel())
    return;

  unsigned ResourceCount = SchedModel->getNumProcResourceKinds();
  unsigned StartIdx = 0;

  for (unsigned ResIdx = 0; ResIdx < ResourceCount; ++ResIdx) {
    const unsigned NumUnits = SchedModel->getProcResource(ResIdx)->NumUnits;
    std::string ResName = SchedModel->getResourceName(ResIdx);
    for (unsigned UnitIdx = 0; UnitIdx < NumUnits; ++UnitIdx) {
      dbgs() << ResName << "(" << UnitIdx << ") = ";
      if (SchedModel && SchedModel->enableIntervals()) {
        if (ReservedResourceSegments.count(StartIdx + UnitIdx))
          dbgs() << ReservedResourceSegments.at(StartIdx + UnitIdx);
        else
          dbgs() << "{ }\n";
      } else
        dbgs() << ReservedCycles[StartIdx + UnitIdx] << "\n";
    }
    StartIdx += NumUnits;
  }
}

// This is useful information to dump after bumpNode.
// Note that the Queue contents are more useful before pickNodeFromQueue.
LLVM_DUMP_METHOD void SchedBoundary::dumpScheduledState() const {
  unsigned ResFactor;
  unsigned ResCount;
  if (ZoneCritResIdx) {
    ResFactor = SchedModel->getResourceFactor(ZoneCritResIdx);
    ResCount = getResourceCount(ZoneCritResIdx);
  } else {
    ResFactor = SchedModel->getMicroOpFactor();
    ResCount = RetiredMOps * ResFactor;
  }
  unsigned LFactor = SchedModel->getLatencyFactor();
  dbgs() << Available.getName() << " @" << CurrCycle << "c\n"
         << "  Retired: " << RetiredMOps;
  dbgs() << "\n  Executed: " << getExecutedCount() / LFactor << "c";
  dbgs() << "\n  Critical: " << ResCount / LFactor << "c, "
         << ResCount / ResFactor << " "
         << SchedModel->getResourceName(ZoneCritResIdx)
         << "\n  ExpectedLatency: " << ExpectedLatency << "c\n"
         << (IsResourceLimited ? "  - Resource" : "  - Latency")
         << " limited.\n";
  if (MISchedDumpReservedCycles)
    dumpReservedCycles();
}
#endif

//===----------------------------------------------------------------------===//
// MachineSchedStrategy - Base interface for scheduler implementations.
//===----------------------------------------------------------------------===//

bool MachineSchedStrategy::isAvailableNode(SUnit &SU, SchedBoundary &Zone,
                                           bool VerifyReadyCycle) {
  unsigned ReadyCycle = Zone.isTop() ? SU.TopReadyCycle : SU.BotReadyCycle;
  if (VerifyReadyCycle && ReadyCycle > Zone.getCurrCycle())
    return false;
  return !Zone.checkHazard(&SU);
}

//===----------------------------------------------------------------------===//
// GenericScheduler - Generic implementation of MachineSchedStrategy.
//===----------------------------------------------------------------------===//

void GenericSchedulerBase::SchedCandidate::
initResourceDelta(const ScheduleDAGMI *DAG,
                  const TargetSchedModel *SchedModel) {
  if (!Policy.ReduceResIdx && !Policy.DemandResIdx)
    return;

  const MCSchedClassDesc *SC = DAG->getSchedClass(SU);
  for (TargetSchedModel::ProcResIter
         PI = SchedModel->getWriteProcResBegin(SC),
         PE = SchedModel->getWriteProcResEnd(SC); PI != PE; ++PI) {
    if (PI->ProcResourceIdx == Policy.ReduceResIdx)
      ResDelta.CritResources += PI->ReleaseAtCycle;
    if (PI->ProcResourceIdx == Policy.DemandResIdx)
      ResDelta.DemandedResources += PI->ReleaseAtCycle;
  }
}

/// Compute remaining latency. We need this both to determine whether the
/// overall schedule has become latency-limited and whether the instructions
/// outside this zone are resource or latency limited.
///
/// The "dependent" latency is updated incrementally during scheduling as the
/// max height/depth of scheduled nodes minus the cycles since it was
/// scheduled:
///   DLat = max (N.depth - (CurrCycle - N.ReadyCycle) for N in Zone
///
/// The "independent" latency is the max ready queue depth:
///   ILat = max N.depth for N in Available|Pending
///
/// RemainingLatency is the greater of independent and dependent latency.
///
/// These computations are expensive, especially in DAGs with many edges, so
/// only do them if necessary.
static unsigned computeRemLatency(SchedBoundary &CurrZone) {
  unsigned RemLatency = CurrZone.getDependentLatency();
  RemLatency = std::max(RemLatency,
                        CurrZone.findMaxLatency(CurrZone.Available.elements()));
  RemLatency = std::max(RemLatency,
                        CurrZone.findMaxLatency(CurrZone.Pending.elements()));
  return RemLatency;
}

/// Returns true if the current cycle plus remaning latency is greater than
/// the critical path in the scheduling region.
bool GenericSchedulerBase::shouldReduceLatency(const CandPolicy &Policy,
                                               SchedBoundary &CurrZone,
                                               bool ComputeRemLatency,
                                               unsigned &RemLatency) const {
  // The current cycle is already greater than the critical path, so we are
  // already latency limited and don't need to compute the remaining latency.
  if (CurrZone.getCurrCycle() > Rem.CriticalPath)
    return true;

  // If we haven't scheduled anything yet, then we aren't latency limited.
  if (CurrZone.getCurrCycle() == 0)
    return false;

  if (ComputeRemLatency)
    RemLatency = computeRemLatency(CurrZone);

  return RemLatency + CurrZone.getCurrCycle() > Rem.CriticalPath;
}

/// Set the CandPolicy given a scheduling zone given the current resources and
/// latencies inside and outside the zone.
void GenericSchedulerBase::setPolicy(CandPolicy &Policy, bool IsPostRA,
                                     SchedBoundary &CurrZone,
                                     SchedBoundary *OtherZone) {
  // Apply preemptive heuristics based on the total latency and resources
  // inside and outside this zone. Potential stalls should be considered before
  // following this policy.

  // Compute the critical resource outside the zone.
  unsigned OtherCritIdx = 0;
  unsigned OtherCount =
    OtherZone ? OtherZone->getOtherResourceCount(OtherCritIdx) : 0;

  bool OtherResLimited = false;
  unsigned RemLatency = 0;
  bool RemLatencyComputed = false;
  if (SchedModel->hasInstrSchedModel() && OtherCount != 0) {
    RemLatency = computeRemLatency(CurrZone);
    RemLatencyComputed = true;
    OtherResLimited = checkResourceLimit(SchedModel->getLatencyFactor(),
                                         OtherCount, RemLatency, false);
  }

  // Schedule aggressively for latency in PostRA mode. We don't check for
  // acyclic latency during PostRA, and highly out-of-order processors will
  // skip PostRA scheduling.
  if (!OtherResLimited &&
      (IsPostRA || shouldReduceLatency(Policy, CurrZone, !RemLatencyComputed,
                                       RemLatency))) {
    Policy.ReduceLatency |= true;
    LLVM_DEBUG(dbgs() << "  " << CurrZone.Available.getName()
                      << " RemainingLatency " << RemLatency << " + "
                      << CurrZone.getCurrCycle() << "c > CritPath "
                      << Rem.CriticalPath << "\n");
  }
  // If the same resource is limiting inside and outside the zone, do nothing.
  if (CurrZone.getZoneCritResIdx() == OtherCritIdx)
    return;

  LLVM_DEBUG(if (CurrZone.isResourceLimited()) {
    dbgs() << "  " << CurrZone.Available.getName() << " ResourceLimited: "
           << SchedModel->getResourceName(CurrZone.getZoneCritResIdx()) << "\n";
  } if (OtherResLimited) dbgs()
                 << "  RemainingLimit: "
                 << SchedModel->getResourceName(OtherCritIdx) << "\n";
             if (!CurrZone.isResourceLimited() && !OtherResLimited) dbgs()
             << "  Latency limited both directions.\n");

  if (CurrZone.isResourceLimited() && !Policy.ReduceResIdx)
    Policy.ReduceResIdx = CurrZone.getZoneCritResIdx();

  if (OtherResLimited)
    Policy.DemandResIdx = OtherCritIdx;
}

#ifndef NDEBUG
const char *GenericSchedulerBase::getReasonStr(
  GenericSchedulerBase::CandReason Reason) {
  switch (Reason) {
  case NoCand:         return "NOCAND    ";
  case Only1:          return "ONLY1     ";
  case PhysReg:        return "PHYS-REG  ";
  case RegExcess:      return "REG-EXCESS";
  case RegCritical:    return "REG-CRIT  ";
  case Stall:          return "STALL     ";
  case Cluster:        return "CLUSTER   ";
  case Weak:           return "WEAK      ";
  case RegMax:         return "REG-MAX   ";
  case ResourceReduce: return "RES-REDUCE";
  case ResourceDemand: return "RES-DEMAND";
  case TopDepthReduce: return "TOP-DEPTH ";
  case TopPathReduce:  return "TOP-PATH  ";
  case BotHeightReduce:return "BOT-HEIGHT";
  case BotPathReduce:  return "BOT-PATH  ";
  case NextDefUse:     return "DEF-USE   ";
  case NodeOrder:      return "ORDER     ";
  };
  llvm_unreachable("Unknown reason!");
}

void GenericSchedulerBase::traceCandidate(const SchedCandidate &Cand) {
  PressureChange P;
  unsigned ResIdx = 0;
  unsigned Latency = 0;
  switch (Cand.Reason) {
  default:
    break;
  case RegExcess:
    P = Cand.RPDelta.Excess;
    break;
  case RegCritical:
    P = Cand.RPDelta.CriticalMax;
    break;
  case RegMax:
    P = Cand.RPDelta.CurrentMax;
    break;
  case ResourceReduce:
    ResIdx = Cand.Policy.ReduceResIdx;
    break;
  case ResourceDemand:
    ResIdx = Cand.Policy.DemandResIdx;
    break;
  case TopDepthReduce:
    Latency = Cand.SU->getDepth();
    break;
  case TopPathReduce:
    Latency = Cand.SU->getHeight();
    break;
  case BotHeightReduce:
    Latency = Cand.SU->getHeight();
    break;
  case BotPathReduce:
    Latency = Cand.SU->getDepth();
    break;
  }
  dbgs() << "  Cand SU(" << Cand.SU->NodeNum << ") " << getReasonStr(Cand.Reason);
  if (P.isValid())
    dbgs() << " " << TRI->getRegPressureSetName(P.getPSet())
           << ":" << P.getUnitInc() << " ";
  else
    dbgs() << "      ";
  if (ResIdx)
    dbgs() << " " << SchedModel->getProcResource(ResIdx)->Name << " ";
  else
    dbgs() << "         ";
  if (Latency)
    dbgs() << " " << Latency << " cycles ";
  else
    dbgs() << "          ";
  dbgs() << '\n';
}
#endif

namespace llvm {
/// Return true if this heuristic determines order.
/// TODO: Consider refactor return type of these functions as integer or enum,
/// as we may need to differentiate whether TryCand is better than Cand.
bool tryLess(int TryVal, int CandVal,
             GenericSchedulerBase::SchedCandidate &TryCand,
             GenericSchedulerBase::SchedCandidate &Cand,
             GenericSchedulerBase::CandReason Reason) {
  if (TryVal < CandVal) {
    TryCand.Reason = Reason;
    return true;
  }
  if (TryVal > CandVal) {
    if (Cand.Reason > Reason)
      Cand.Reason = Reason;
    return true;
  }
  return false;
}

bool tryGreater(int TryVal, int CandVal,
                GenericSchedulerBase::SchedCandidate &TryCand,
                GenericSchedulerBase::SchedCandidate &Cand,
                GenericSchedulerBase::CandReason Reason) {
  if (TryVal > CandVal) {
    TryCand.Reason = Reason;
    return true;
  }
  if (TryVal < CandVal) {
    if (Cand.Reason > Reason)
      Cand.Reason = Reason;
    return true;
  }
  return false;
}

bool tryLatency(GenericSchedulerBase::SchedCandidate &TryCand,
                GenericSchedulerBase::SchedCandidate &Cand,
                SchedBoundary &Zone) {
  if (Zone.isTop()) {
    // Prefer the candidate with the lesser depth, but only if one of them has
    // depth greater than the total latency scheduled so far, otherwise either
    // of them could be scheduled now with no stall.
    if (std::max(TryCand.SU->getDepth(), Cand.SU->getDepth()) >
        Zone.getScheduledLatency()) {
      if (tryLess(TryCand.SU->getDepth(), Cand.SU->getDepth(),
                  TryCand, Cand, GenericSchedulerBase::TopDepthReduce))
        return true;
    }
    if (tryGreater(TryCand.SU->getHeight(), Cand.SU->getHeight(),
                   TryCand, Cand, GenericSchedulerBase::TopPathReduce))
      return true;
  } else {
    // Prefer the candidate with the lesser height, but only if one of them has
    // height greater than the total latency scheduled so far, otherwise either
    // of them could be scheduled now with no stall.
    if (std::max(TryCand.SU->getHeight(), Cand.SU->getHeight()) >
        Zone.getScheduledLatency()) {
      if (tryLess(TryCand.SU->getHeight(), Cand.SU->getHeight(),
                  TryCand, Cand, GenericSchedulerBase::BotHeightReduce))
        return true;
    }
    if (tryGreater(TryCand.SU->getDepth(), Cand.SU->getDepth(),
                   TryCand, Cand, GenericSchedulerBase::BotPathReduce))
      return true;
  }
  return false;
}
} // end namespace llvm

static void tracePick(GenericSchedulerBase::CandReason Reason, bool IsTop) {
  LLVM_DEBUG(dbgs() << "Pick " << (IsTop ? "Top " : "Bot ")
                    << GenericSchedulerBase::getReasonStr(Reason) << '\n');
}

static void tracePick(const GenericSchedulerBase::SchedCandidate &Cand) {
  tracePick(Cand.Reason, Cand.AtTop);
}

void GenericScheduler::initialize(ScheduleDAGMI *dag) {
  assert(dag->hasVRegLiveness() &&
         "(PreRA)GenericScheduler needs vreg liveness");
  DAG = static_cast<ScheduleDAGMILive*>(dag);
  SchedModel = DAG->getSchedModel();
  TRI = DAG->TRI;

  if (RegionPolicy.ComputeDFSResult)
    DAG->computeDFSResult();

  Rem.init(DAG, SchedModel);
  Top.init(DAG, this, SchedModel, &Rem);
  Bot.init(DAG, this, SchedModel, &Rem);

  // Initialize resource counts.

  // Initialize the HazardRecognizers. If itineraries don't exist, are empty, or
  // are disabled, then these HazardRecs will be disabled.
  const InstrItineraryData *Itin = SchedModel->getInstrItineraries();
  if (!Top.HazardRec) {
    Top.HazardRec = DAG->TII->CreateTargetMIHazardRecognizer(Itin, DAG);
  }
  if (!Bot.HazardRec) {
    Bot.HazardRec = DAG->TII->CreateTargetMIHazardRecognizer(Itin, DAG);
  }
  TopCand.SU = nullptr;
  BotCand.SU = nullptr;
}

/// Initialize the per-region scheduling policy.
void GenericScheduler::initPolicy(MachineBasicBlock::iterator Begin,
                                  MachineBasicBlock::iterator End,
                                  unsigned NumRegionInstrs) {
  const MachineFunction &MF = *Begin->getMF();
  const TargetLowering *TLI = MF.getSubtarget().getTargetLowering();

  // Avoid setting up the register pressure tracker for small regions to save
  // compile time. As a rough heuristic, only track pressure when the number of
  // schedulable instructions exceeds half the allocatable integer register file
  // that is the largest legal integer regiser type.
  RegionPolicy.ShouldTrackPressure = true;
  for (unsigned VT = MVT::i64; VT > (unsigned)MVT::i1; --VT) {
    MVT::SimpleValueType LegalIntVT = (MVT::SimpleValueType)VT;
    if (TLI->isTypeLegal(LegalIntVT)) {
      unsigned NIntRegs = Context->RegClassInfo->getNumAllocatableRegs(
        TLI->getRegClassFor(LegalIntVT));
      RegionPolicy.ShouldTrackPressure = NumRegionInstrs > (NIntRegs / 2);
      break;
    }
  }

  // For generic targets, we default to bottom-up, because it's simpler and more
  // compile-time optimizations have been implemented in that direction.
  RegionPolicy.OnlyBottomUp = true;

  // Allow the subtarget to override default policy.
  MF.getSubtarget().overrideSchedPolicy(RegionPolicy, NumRegionInstrs);

  // After subtarget overrides, apply command line options.
  if (!EnableRegPressure) {
    RegionPolicy.ShouldTrackPressure = false;
    RegionPolicy.ShouldTrackLaneMasks = false;
  }

  // Check -misched-topdown/bottomup can force or unforce scheduling direction.
  // e.g. -misched-bottomup=false allows scheduling in both directions.
  assert((!ForceTopDown || !ForceBottomUp) &&
         "-misched-topdown incompatible with -misched-bottomup");
  if (ForceBottomUp.getNumOccurrences() > 0) {
    RegionPolicy.OnlyBottomUp = ForceBottomUp;
    if (RegionPolicy.OnlyBottomUp)
      RegionPolicy.OnlyTopDown = false;
  }
  if (ForceTopDown.getNumOccurrences() > 0) {
    RegionPolicy.OnlyTopDown = ForceTopDown;
    if (RegionPolicy.OnlyTopDown)
      RegionPolicy.OnlyBottomUp = false;
  }
}

void GenericScheduler::dumpPolicy() const {
  // Cannot completely remove virtual function even in release mode.
#if !defined(NDEBUG) || defined(LLVM_ENABLE_DUMP)
  dbgs() << "GenericScheduler RegionPolicy: "
         << " ShouldTrackPressure=" << RegionPolicy.ShouldTrackPressure
         << " OnlyTopDown=" << RegionPolicy.OnlyTopDown
         << " OnlyBottomUp=" << RegionPolicy.OnlyBottomUp
         << "\n";
#endif
}

/// Set IsAcyclicLatencyLimited if the acyclic path is longer than the cyclic
/// critical path by more cycles than it takes to drain the instruction buffer.
/// We estimate an upper bounds on in-flight instructions as:
///
/// CyclesPerIteration = max( CyclicPath, Loop-Resource-Height )
/// InFlightIterations = AcyclicPath / CyclesPerIteration
/// InFlightResources = InFlightIterations * LoopResources
///
/// TODO: Check execution resources in addition to IssueCount.
void GenericScheduler::checkAcyclicLatency() {
  if (Rem.CyclicCritPath == 0 || Rem.CyclicCritPath >= Rem.CriticalPath)
    return;

  // Scaled number of cycles per loop iteration.
  unsigned IterCount =
    std::max(Rem.CyclicCritPath * SchedModel->getLatencyFactor(),
             Rem.RemIssueCount);
  // Scaled acyclic critical path.
  unsigned AcyclicCount = Rem.CriticalPath * SchedModel->getLatencyFactor();
  // InFlightCount = (AcyclicPath / IterCycles) * InstrPerLoop
  unsigned InFlightCount =
    (AcyclicCount * Rem.RemIssueCount + IterCount-1) / IterCount;
  unsigned BufferLimit =
    SchedModel->getMicroOpBufferSize() * SchedModel->getMicroOpFactor();

  Rem.IsAcyclicLatencyLimited = InFlightCount > BufferLimit;

  LLVM_DEBUG(
      dbgs() << "IssueCycles="
             << Rem.RemIssueCount / SchedModel->getLatencyFactor() << "c "
             << "IterCycles=" << IterCount / SchedModel->getLatencyFactor()
             << "c NumIters=" << (AcyclicCount + IterCount - 1) / IterCount
             << " InFlight=" << InFlightCount / SchedModel->getMicroOpFactor()
             << "m BufferLim=" << SchedModel->getMicroOpBufferSize() << "m\n";
      if (Rem.IsAcyclicLatencyLimited) dbgs() << "  ACYCLIC LATENCY LIMIT\n");
}

void GenericScheduler::registerRoots() {
  Rem.CriticalPath = DAG->ExitSU.getDepth();

  // Some roots may not feed into ExitSU. Check all of them in case.
  for (const SUnit *SU : Bot.Available) {
    if (SU->getDepth() > Rem.CriticalPath)
      Rem.CriticalPath = SU->getDepth();
  }
  LLVM_DEBUG(dbgs() << "Critical Path(GS-RR ): " << Rem.CriticalPath << '\n');
  if (DumpCriticalPathLength) {
    errs() << "Critical Path(GS-RR ): " << Rem.CriticalPath << " \n";
  }

  if (EnableCyclicPath && SchedModel->getMicroOpBufferSize() > 0) {
    Rem.CyclicCritPath = DAG->computeCyclicCriticalPath();
    checkAcyclicLatency();
  }
}

namespace llvm {
bool tryPressure(const PressureChange &TryP,
                 const PressureChange &CandP,
                 GenericSchedulerBase::SchedCandidate &TryCand,
                 GenericSchedulerBase::SchedCandidate &Cand,
                 GenericSchedulerBase::CandReason Reason,
                 const TargetRegisterInfo *TRI,
                 const MachineFunction &MF) {
  // If one candidate decreases and the other increases, go with it.
  // Invalid candidates have UnitInc==0.
  if (tryGreater(TryP.getUnitInc() < 0, CandP.getUnitInc() < 0, TryCand, Cand,
                 Reason)) {
    return true;
  }
  // Do not compare the magnitude of pressure changes between top and bottom
  // boundary.
  if (Cand.AtTop != TryCand.AtTop)
    return false;

  // If both candidates affect the same set in the same boundary, go with the
  // smallest increase.
  unsigned TryPSet = TryP.getPSetOrMax();
  unsigned CandPSet = CandP.getPSetOrMax();
  if (TryPSet == CandPSet) {
    return tryLess(TryP.getUnitInc(), CandP.getUnitInc(), TryCand, Cand,
                   Reason);
  }

  int TryRank = TryP.isValid() ? TRI->getRegPressureSetScore(MF, TryPSet) :
                                 std::numeric_limits<int>::max();

  int CandRank = CandP.isValid() ? TRI->getRegPressureSetScore(MF, CandPSet) :
                                   std::numeric_limits<int>::max();

  // If the candidates are decreasing pressure, reverse priority.
  if (TryP.getUnitInc() < 0)
    std::swap(TryRank, CandRank);
  return tryGreater(TryRank, CandRank, TryCand, Cand, Reason);
}

unsigned getWeakLeft(const SUnit *SU, bool isTop) {
  return (isTop) ? SU->WeakPredsLeft : SU->WeakSuccsLeft;
}

/// Minimize physical register live ranges. Regalloc wants them adjacent to
/// their physreg def/use.
///
/// FIXME: This is an unnecessary check on the critical path. Most are root/leaf
/// copies which can be prescheduled. The rest (e.g. x86 MUL) could be bundled
/// with the operation that produces or consumes the physreg. We'll do this when
/// regalloc has support for parallel copies.
int biasPhysReg(const SUnit *SU, bool isTop) {
  const MachineInstr *MI = SU->getInstr();

  if (MI->isCopy()) {
    unsigned ScheduledOper = isTop ? 1 : 0;
    unsigned UnscheduledOper = isTop ? 0 : 1;
    // If we have already scheduled the physreg produce/consumer, immediately
    // schedule the copy.
    if (MI->getOperand(ScheduledOper).getReg().isPhysical())
      return 1;
    // If the physreg is at the boundary, defer it. Otherwise schedule it
    // immediately to free the dependent. We can hoist the copy later.
    bool AtBoundary = isTop ? !SU->NumSuccsLeft : !SU->NumPredsLeft;
    if (MI->getOperand(UnscheduledOper).getReg().isPhysical())
      return AtBoundary ? -1 : 1;
  }

  if (MI->isMoveImmediate()) {
    // If we have a move immediate and all successors have been assigned, bias
    // towards scheduling this later. Make sure all register defs are to
    // physical registers.
    bool DoBias = true;
    for (const MachineOperand &Op : MI->defs()) {
      if (Op.isReg() && !Op.getReg().isPhysical()) {
        DoBias = false;
        break;
      }
    }

    if (DoBias)
      return isTop ? -1 : 1;
  }

  return 0;
}
} // end namespace llvm

void GenericScheduler::initCandidate(SchedCandidate &Cand, SUnit *SU,
                                     bool AtTop,
                                     const RegPressureTracker &RPTracker,
                                     RegPressureTracker &TempTracker) {
  Cand.SU = SU;
  Cand.AtTop = AtTop;
  if (DAG->isTrackingPressure()) {
    if (AtTop) {
      TempTracker.getMaxDownwardPressureDelta(
        Cand.SU->getInstr(),
        Cand.RPDelta,
        DAG->getRegionCriticalPSets(),
        DAG->getRegPressure().MaxSetPressure);
    } else {
      if (VerifyScheduling) {
        TempTracker.getMaxUpwardPressureDelta(
          Cand.SU->getInstr(),
          &DAG->getPressureDiff(Cand.SU),
          Cand.RPDelta,
          DAG->getRegionCriticalPSets(),
          DAG->getRegPressure().MaxSetPressure);
      } else {
        RPTracker.getUpwardPressureDelta(
          Cand.SU->getInstr(),
          DAG->getPressureDiff(Cand.SU),
          Cand.RPDelta,
          DAG->getRegionCriticalPSets(),
          DAG->getRegPressure().MaxSetPressure);
      }
    }
  }
  LLVM_DEBUG(if (Cand.RPDelta.Excess.isValid()) dbgs()
             << "  Try  SU(" << Cand.SU->NodeNum << ") "
             << TRI->getRegPressureSetName(Cand.RPDelta.Excess.getPSet()) << ":"
             << Cand.RPDelta.Excess.getUnitInc() << "\n");
}

/// Apply a set of heuristics to a new candidate. Heuristics are currently
/// hierarchical. This may be more efficient than a graduated cost model because
/// we don't need to evaluate all aspects of the model for each node in the
/// queue. But it's really done to make the heuristics easier to debug and
/// statistically analyze.
///
/// \param Cand provides the policy and current best candidate.
/// \param TryCand refers to the next SUnit candidate, otherwise uninitialized.
/// \param Zone describes the scheduled zone that we are extending, or nullptr
///             if Cand is from a different zone than TryCand.
/// \return \c true if TryCand is better than Cand (Reason is NOT NoCand)
bool GenericScheduler::tryCandidate(SchedCandidate &Cand,
                                    SchedCandidate &TryCand,
                                    SchedBoundary *Zone) const {
  // Initialize the candidate if needed.
  if (!Cand.isValid()) {
    TryCand.Reason = NodeOrder;
    return true;
  }

  // Bias PhysReg Defs and copies to their uses and defined respectively.
  if (tryGreater(biasPhysReg(TryCand.SU, TryCand.AtTop),
                 biasPhysReg(Cand.SU, Cand.AtTop), TryCand, Cand, PhysReg))
    return TryCand.Reason != NoCand;

  // Avoid exceeding the target's limit.
  if (DAG->isTrackingPressure() && tryPressure(TryCand.RPDelta.Excess,
                                               Cand.RPDelta.Excess,
                                               TryCand, Cand, RegExcess, TRI,
                                               DAG->MF))
    return TryCand.Reason != NoCand;

  // Avoid increasing the max critical pressure in the scheduled region.
  if (DAG->isTrackingPressure() && tryPressure(TryCand.RPDelta.CriticalMax,
                                               Cand.RPDelta.CriticalMax,
                                               TryCand, Cand, RegCritical, TRI,
                                               DAG->MF))
    return TryCand.Reason != NoCand;

  // We only compare a subset of features when comparing nodes between
  // Top and Bottom boundary. Some properties are simply incomparable, in many
  // other instances we should only override the other boundary if something
  // is a clear good pick on one boundary. Skip heuristics that are more
  // "tie-breaking" in nature.
  bool SameBoundary = Zone != nullptr;
  if (SameBoundary) {
    // For loops that are acyclic path limited, aggressively schedule for
    // latency. Within an single cycle, whenever CurrMOps > 0, allow normal
    // heuristics to take precedence.
    if (Rem.IsAcyclicLatencyLimited && !Zone->getCurrMOps() &&
        tryLatency(TryCand, Cand, *Zone))
      return TryCand.Reason != NoCand;

    // Prioritize instructions that read unbuffered resources by stall cycles.
    if (tryLess(Zone->getLatencyStallCycles(TryCand.SU),
                Zone->getLatencyStallCycles(Cand.SU), TryCand, Cand, Stall))
      return TryCand.Reason != NoCand;
  }

  // Keep clustered nodes together to encourage downstream peephole
  // optimizations which may reduce resource requirements.
  //
  // This is a best effort to set things up for a post-RA pass. Optimizations
  // like generating loads of multiple registers should ideally be done within
  // the scheduler pass by combining the loads during DAG postprocessing.
  const SUnit *CandNextClusterSU =
    Cand.AtTop ? DAG->getNextClusterSucc() : DAG->getNextClusterPred();
  const SUnit *TryCandNextClusterSU =
    TryCand.AtTop ? DAG->getNextClusterSucc() : DAG->getNextClusterPred();
  if (tryGreater(TryCand.SU == TryCandNextClusterSU,
                 Cand.SU == CandNextClusterSU,
                 TryCand, Cand, Cluster))
    return TryCand.Reason != NoCand;

  if (SameBoundary) {
    // Weak edges are for clustering and other constraints.
    if (tryLess(getWeakLeft(TryCand.SU, TryCand.AtTop),
                getWeakLeft(Cand.SU, Cand.AtTop),
                TryCand, Cand, Weak))
      return TryCand.Reason != NoCand;
  }

  // Avoid increasing the max pressure of the entire region.
  if (DAG->isTrackingPressure() && tryPressure(TryCand.RPDelta.CurrentMax,
                                               Cand.RPDelta.CurrentMax,
                                               TryCand, Cand, RegMax, TRI,
                                               DAG->MF))
    return TryCand.Reason != NoCand;

  if (SameBoundary) {
    // Avoid critical resource consumption and balance the schedule.
    TryCand.initResourceDelta(DAG, SchedModel);
    if (tryLess(TryCand.ResDelta.CritResources, Cand.ResDelta.CritResources,
                TryCand, Cand, ResourceReduce))
      return TryCand.Reason != NoCand;
    if (tryGreater(TryCand.ResDelta.DemandedResources,
                   Cand.ResDelta.DemandedResources,
                   TryCand, Cand, ResourceDemand))
      return TryCand.Reason != NoCand;

    // Avoid serializing long latency dependence chains.
    // For acyclic path limited loops, latency was already checked above.
    if (!RegionPolicy.DisableLatencyHeuristic && TryCand.Policy.ReduceLatency &&
        !Rem.IsAcyclicLatencyLimited && tryLatency(TryCand, Cand, *Zone))
      return TryCand.Reason != NoCand;

    // Fall through to original instruction order.
    if ((Zone->isTop() && TryCand.SU->NodeNum < Cand.SU->NodeNum)
        || (!Zone->isTop() && TryCand.SU->NodeNum > Cand.SU->NodeNum)) {
      TryCand.Reason = NodeOrder;
      return true;
    }
  }

  return false;
}

/// Pick the best candidate from the queue.
///
/// TODO: getMaxPressureDelta results can be mostly cached for each SUnit during
/// DAG building. To adjust for the current scheduling location we need to
/// maintain the number of vreg uses remaining to be top-scheduled.
void GenericScheduler::pickNodeFromQueue(SchedBoundary &Zone,
                                         const CandPolicy &ZonePolicy,
                                         const RegPressureTracker &RPTracker,
                                         SchedCandidate &Cand) {
  // getMaxPressureDelta temporarily modifies the tracker.
  RegPressureTracker &TempTracker = const_cast<RegPressureTracker&>(RPTracker);

  ReadyQueue &Q = Zone.Available;
  for (SUnit *SU : Q) {

    SchedCandidate TryCand(ZonePolicy);
    initCandidate(TryCand, SU, Zone.isTop(), RPTracker, TempTracker);
    // Pass SchedBoundary only when comparing nodes from the same boundary.
    SchedBoundary *ZoneArg = Cand.AtTop == TryCand.AtTop ? &Zone : nullptr;
    if (tryCandidate(Cand, TryCand, ZoneArg)) {
      // Initialize resource delta if needed in case future heuristics query it.
      if (TryCand.ResDelta == SchedResourceDelta())
        TryCand.initResourceDelta(DAG, SchedModel);
      Cand.setBest(TryCand);
      LLVM_DEBUG(traceCandidate(Cand));
    }
  }
}

/// Pick the best candidate node from either the top or bottom queue.
SUnit *GenericScheduler::pickNodeBidirectional(bool &IsTopNode) {
  // Schedule as far as possible in the direction of no choice. This is most
  // efficient, but also provides the best heuristics for CriticalPSets.
  if (SUnit *SU = Bot.pickOnlyChoice()) {
    IsTopNode = false;
    tracePick(Only1, false);
    return SU;
  }
  if (SUnit *SU = Top.pickOnlyChoice()) {
    IsTopNode = true;
    tracePick(Only1, true);
    return SU;
  }
  // Set the bottom-up policy based on the state of the current bottom zone and
  // the instructions outside the zone, including the top zone.
  CandPolicy BotPolicy;
  setPolicy(BotPolicy, /*IsPostRA=*/false, Bot, &Top);
  // Set the top-down policy based on the state of the current top zone and
  // the instructions outside the zone, including the bottom zone.
  CandPolicy TopPolicy;
  setPolicy(TopPolicy, /*IsPostRA=*/false, Top, &Bot);

  // See if BotCand is still valid (because we previously scheduled from Top).
  LLVM_DEBUG(dbgs() << "Picking from Bot:\n");
  if (!BotCand.isValid() || BotCand.SU->isScheduled ||
      BotCand.Policy != BotPolicy) {
    BotCand.reset(CandPolicy());
    pickNodeFromQueue(Bot, BotPolicy, DAG->getBotRPTracker(), BotCand);
    assert(BotCand.Reason != NoCand && "failed to find the first candidate");
  } else {
    LLVM_DEBUG(traceCandidate(BotCand));
#ifndef NDEBUG
    if (VerifyScheduling) {
      SchedCandidate TCand;
      TCand.reset(CandPolicy());
      pickNodeFromQueue(Bot, BotPolicy, DAG->getBotRPTracker(), TCand);
      assert(TCand.SU == BotCand.SU &&
             "Last pick result should correspond to re-picking right now");
    }
#endif
  }

  // Check if the top Q has a better candidate.
  LLVM_DEBUG(dbgs() << "Picking from Top:\n");
  if (!TopCand.isValid() || TopCand.SU->isScheduled ||
      TopCand.Policy != TopPolicy) {
    TopCand.reset(CandPolicy());
    pickNodeFromQueue(Top, TopPolicy, DAG->getTopRPTracker(), TopCand);
    assert(TopCand.Reason != NoCand && "failed to find the first candidate");
  } else {
    LLVM_DEBUG(traceCandidate(TopCand));
#ifndef NDEBUG
    if (VerifyScheduling) {
      SchedCandidate TCand;
      TCand.reset(CandPolicy());
      pickNodeFromQueue(Top, TopPolicy, DAG->getTopRPTracker(), TCand);
      assert(TCand.SU == TopCand.SU &&
             "Last pick result should correspond to re-picking right now");
    }
#endif
  }

  // Pick best from BotCand and TopCand.
  assert(BotCand.isValid());
  assert(TopCand.isValid());
  SchedCandidate Cand = BotCand;
  TopCand.Reason = NoCand;
  if (tryCandidate(Cand, TopCand, nullptr)) {
    Cand.setBest(TopCand);
    LLVM_DEBUG(traceCandidate(Cand));
  }

  IsTopNode = Cand.AtTop;
  tracePick(Cand);
  return Cand.SU;
}

/// Pick the best node to balance the schedule. Implements MachineSchedStrategy.
SUnit *GenericScheduler::pickNode(bool &IsTopNode) {
  if (DAG->top() == DAG->bottom()) {
    assert(Top.Available.empty() && Top.Pending.empty() &&
           Bot.Available.empty() && Bot.Pending.empty() && "ReadyQ garbage");
    return nullptr;
  }
  SUnit *SU;
  do {
    if (RegionPolicy.OnlyTopDown) {
      SU = Top.pickOnlyChoice();
      if (!SU) {
        CandPolicy NoPolicy;
        TopCand.reset(NoPolicy);
        pickNodeFromQueue(Top, NoPolicy, DAG->getTopRPTracker(), TopCand);
        assert(TopCand.Reason != NoCand && "failed to find a candidate");
        tracePick(TopCand);
        SU = TopCand.SU;
      }
      IsTopNode = true;
    } else if (RegionPolicy.OnlyBottomUp) {
      SU = Bot.pickOnlyChoice();
      if (!SU) {
        CandPolicy NoPolicy;
        BotCand.reset(NoPolicy);
        pickNodeFromQueue(Bot, NoPolicy, DAG->getBotRPTracker(), BotCand);
        assert(BotCand.Reason != NoCand && "failed to find a candidate");
        tracePick(BotCand);
        SU = BotCand.SU;
      }
      IsTopNode = false;
    } else {
      SU = pickNodeBidirectional(IsTopNode);
    }
  } while (SU->isScheduled);

  if (SU->isTopReady())
    Top.removeReady(SU);
  if (SU->isBottomReady())
    Bot.removeReady(SU);

  LLVM_DEBUG(dbgs() << "Scheduling SU(" << SU->NodeNum << ") "
                    << *SU->getInstr());
  return SU;
}

void GenericScheduler::reschedulePhysReg(SUnit *SU, bool isTop) {
  MachineBasicBlock::iterator InsertPos = SU->getInstr();
  if (!isTop)
    ++InsertPos;
  SmallVectorImpl<SDep> &Deps = isTop ? SU->Preds : SU->Succs;

  // Find already scheduled copies with a single physreg dependence and move
  // them just above the scheduled instruction.
  for (SDep &Dep : Deps) {
    if (Dep.getKind() != SDep::Data ||
        !Register::isPhysicalRegister(Dep.getReg()))
      continue;
    SUnit *DepSU = Dep.getSUnit();
    if (isTop ? DepSU->Succs.size() > 1 : DepSU->Preds.size() > 1)
      continue;
    MachineInstr *Copy = DepSU->getInstr();
    if (!Copy->isCopy() && !Copy->isMoveImmediate())
      continue;
    LLVM_DEBUG(dbgs() << "  Rescheduling physreg copy ";
               DAG->dumpNode(*Dep.getSUnit()));
    DAG->moveInstruction(Copy, InsertPos);
  }
}

/// Update the scheduler's state after scheduling a node. This is the same node
/// that was just returned by pickNode(). However, ScheduleDAGMILive needs to
/// update it's state based on the current cycle before MachineSchedStrategy
/// does.
///
/// FIXME: Eventually, we may bundle physreg copies rather than rescheduling
/// them here. See comments in biasPhysReg.
void GenericScheduler::schedNode(SUnit *SU, bool IsTopNode) {
  if (IsTopNode) {
    SU->TopReadyCycle = std::max(SU->TopReadyCycle, Top.getCurrCycle());
    Top.bumpNode(SU);
    if (SU->hasPhysRegUses)
      reschedulePhysReg(SU, true);
  } else {
    SU->BotReadyCycle = std::max(SU->BotReadyCycle, Bot.getCurrCycle());
    Bot.bumpNode(SU);
    if (SU->hasPhysRegDefs)
      reschedulePhysReg(SU, false);
  }
}

/// Create the standard converging machine scheduler. This will be used as the
/// default scheduler if the target does not set a default.
ScheduleDAGMILive *llvm::createGenericSchedLive(MachineSchedContext *C) {
  ScheduleDAGMILive *DAG =
      new ScheduleDAGMILive(C, std::make_unique<GenericScheduler>(C));
  // Register DAG post-processors.
  //
  // FIXME: extend the mutation API to allow earlier mutations to instantiate
  // data and pass it to later mutations. Have a single mutation that gathers
  // the interesting nodes in one pass.
  DAG->addMutation(createCopyConstrainDAGMutation(DAG->TII, DAG->TRI));

  const TargetSubtargetInfo &STI = C->MF->getSubtarget();
  // Add MacroFusion mutation if fusions are not empty.
  const auto &MacroFusions = STI.getMacroFusions();
  if (!MacroFusions.empty())
    DAG->addMutation(createMacroFusionDAGMutation(MacroFusions));
  return DAG;
}

static ScheduleDAGInstrs *createConvergingSched(MachineSchedContext *C) {
  return createGenericSchedLive(C);
}

static MachineSchedRegistry
GenericSchedRegistry("converge", "Standard converging scheduler.",
                     createConvergingSched);

//===----------------------------------------------------------------------===//
// PostGenericScheduler - Generic PostRA implementation of MachineSchedStrategy.
//===----------------------------------------------------------------------===//

void PostGenericScheduler::initialize(ScheduleDAGMI *Dag) {
  DAG = Dag;
  SchedModel = DAG->getSchedModel();
  TRI = DAG->TRI;

  Rem.init(DAG, SchedModel);
  Top.init(DAG, this, SchedModel, &Rem);
  Bot.init(DAG, this, SchedModel, &Rem);

  // Initialize the HazardRecognizers. If itineraries don't exist, are empty,
  // or are disabled, then these HazardRecs will be disabled.
  const InstrItineraryData *Itin = SchedModel->getInstrItineraries();
  if (!Top.HazardRec) {
    Top.HazardRec = DAG->TII->CreateTargetMIHazardRecognizer(Itin, DAG);
  }
  if (!Bot.HazardRec) {
    Bot.HazardRec = DAG->TII->CreateTargetMIHazardRecognizer(Itin, DAG);
  }
}

void PostGenericScheduler::initPolicy(MachineBasicBlock::iterator Begin,
                                      MachineBasicBlock::iterator End,
                                      unsigned NumRegionInstrs) {
  if (PostRADirection == MISchedPostRASched::TopDown) {
    RegionPolicy.OnlyTopDown = true;
    RegionPolicy.OnlyBottomUp = false;
  } else if (PostRADirection == MISchedPostRASched::BottomUp) {
    RegionPolicy.OnlyTopDown = false;
    RegionPolicy.OnlyBottomUp = true;
  } else if (PostRADirection == MISchedPostRASched::Bidirectional) {
    RegionPolicy.OnlyBottomUp = false;
    RegionPolicy.OnlyTopDown = false;
  }
}

void PostGenericScheduler::registerRoots() {
  Rem.CriticalPath = DAG->ExitSU.getDepth();

  // Some roots may not feed into ExitSU. Check all of them in case.
  for (const SUnit *SU : Bot.Available) {
    if (SU->getDepth() > Rem.CriticalPath)
      Rem.CriticalPath = SU->getDepth();
  }
  LLVM_DEBUG(dbgs() << "Critical Path: (PGS-RR) " << Rem.CriticalPath << '\n');
  if (DumpCriticalPathLength) {
    errs() << "Critical Path(PGS-RR ): " << Rem.CriticalPath << " \n";
  }
}

/// Apply a set of heuristics to a new candidate for PostRA scheduling.
///
/// \param Cand provides the policy and current best candidate.
/// \param TryCand refers to the next SUnit candidate, otherwise uninitialized.
/// \return \c true if TryCand is better than Cand (Reason is NOT NoCand)
bool PostGenericScheduler::tryCandidate(SchedCandidate &Cand,
                                        SchedCandidate &TryCand) {
  // Initialize the candidate if needed.
  if (!Cand.isValid()) {
    TryCand.Reason = NodeOrder;
    return true;
  }

  // Prioritize instructions that read unbuffered resources by stall cycles.
  if (tryLess(Top.getLatencyStallCycles(TryCand.SU),
              Top.getLatencyStallCycles(Cand.SU), TryCand, Cand, Stall))
    return TryCand.Reason != NoCand;

  // Keep clustered nodes together.
  if (tryGreater(TryCand.SU == DAG->getNextClusterSucc(),
                 Cand.SU == DAG->getNextClusterSucc(),
                 TryCand, Cand, Cluster))
    return TryCand.Reason != NoCand;

  // Avoid critical resource consumption and balance the schedule.
  if (tryLess(TryCand.ResDelta.CritResources, Cand.ResDelta.CritResources,
              TryCand, Cand, ResourceReduce))
    return TryCand.Reason != NoCand;
  if (tryGreater(TryCand.ResDelta.DemandedResources,
                 Cand.ResDelta.DemandedResources,
                 TryCand, Cand, ResourceDemand))
    return TryCand.Reason != NoCand;

  // Avoid serializing long latency dependence chains.
  if (Cand.Policy.ReduceLatency && tryLatency(TryCand, Cand, Top)) {
    return TryCand.Reason != NoCand;
  }

  // Fall through to original instruction order.
  if (TryCand.SU->NodeNum < Cand.SU->NodeNum) {
    TryCand.Reason = NodeOrder;
    return true;
  }

  return false;
}

void PostGenericScheduler::pickNodeFromQueue(SchedBoundary &Zone,
                                             SchedCandidate &Cand) {
  ReadyQueue &Q = Zone.Available;
  for (SUnit *SU : Q) {
    SchedCandidate TryCand(Cand.Policy);
    TryCand.SU = SU;
    TryCand.AtTop = Zone.isTop();
    TryCand.initResourceDelta(DAG, SchedModel);
    if (tryCandidate(Cand, TryCand)) {
      Cand.setBest(TryCand);
      LLVM_DEBUG(traceCandidate(Cand));
    }
  }
}

<<<<<<< HEAD
SUnit *PostGenericScheduler::pickNodeUnidirectional(SchedBoundary &Zone) {
  // Bump cycle until there's at least an SU available for scheduling.
  SUnit *SU = Zone.pickOnlyChoice();
  if (SU) {
    tracePick(Only1, Zone.isTop());
    return SU;
  }

  CandPolicy NoPolicy;
  SchedCandidate Cand(NoPolicy);
  // Set the policy based on the state of the current zone and
  // the instructions outside the zone, including the bottom zone.
  setPolicy(Cand.Policy, /*IsPostRA=*/true, Zone, nullptr);
  pickNodeFromQueue(Zone, Cand);
  assert(Cand.Reason != NoCand && "failed to find a candidate");
  tracePick(Cand);
  SU = Cand.SU;
  return SU;
=======
/// Pick the best candidate node from either the top or bottom queue.
SUnit *PostGenericScheduler::pickNodeBidirectional(bool &IsTopNode) {
  // FIXME: This is similiar to GenericScheduler::pickNodeBidirectional. Factor
  // out common parts.

  // Schedule as far as possible in the direction of no choice. This is most
  // efficient, but also provides the best heuristics for CriticalPSets.
  if (SUnit *SU = Bot.pickOnlyChoice()) {
    IsTopNode = false;
    tracePick(Only1, false);
    return SU;
  }
  if (SUnit *SU = Top.pickOnlyChoice()) {
    IsTopNode = true;
    tracePick(Only1, true);
    return SU;
  }
  // Set the bottom-up policy based on the state of the current bottom zone and
  // the instructions outside the zone, including the top zone.
  CandPolicy BotPolicy;
  setPolicy(BotPolicy, /*IsPostRA=*/true, Bot, &Top);
  // Set the top-down policy based on the state of the current top zone and
  // the instructions outside the zone, including the bottom zone.
  CandPolicy TopPolicy;
  setPolicy(TopPolicy, /*IsPostRA=*/true, Top, &Bot);

  // See if BotCand is still valid (because we previously scheduled from Top).
  LLVM_DEBUG(dbgs() << "Picking from Bot:\n");
  if (!BotCand.isValid() || BotCand.SU->isScheduled ||
      BotCand.Policy != BotPolicy) {
    BotCand.reset(CandPolicy());
    pickNodeFromQueue(Bot, BotCand);
    assert(BotCand.Reason != NoCand && "failed to find the first candidate");
  } else {
    LLVM_DEBUG(traceCandidate(BotCand));
#ifndef NDEBUG
    if (VerifyScheduling) {
      SchedCandidate TCand;
      TCand.reset(CandPolicy());
      pickNodeFromQueue(Bot, BotCand);
      assert(TCand.SU == BotCand.SU &&
             "Last pick result should correspond to re-picking right now");
    }
#endif
  }

  // Check if the top Q has a better candidate.
  LLVM_DEBUG(dbgs() << "Picking from Top:\n");
  if (!TopCand.isValid() || TopCand.SU->isScheduled ||
      TopCand.Policy != TopPolicy) {
    TopCand.reset(CandPolicy());
    pickNodeFromQueue(Top, TopCand);
    assert(TopCand.Reason != NoCand && "failed to find the first candidate");
  } else {
    LLVM_DEBUG(traceCandidate(TopCand));
#ifndef NDEBUG
    if (VerifyScheduling) {
      SchedCandidate TCand;
      TCand.reset(CandPolicy());
      pickNodeFromQueue(Top, TopCand);
      assert(TCand.SU == TopCand.SU &&
             "Last pick result should correspond to re-picking right now");
    }
#endif
  }

  // Pick best from BotCand and TopCand.
  assert(BotCand.isValid());
  assert(TopCand.isValid());
  SchedCandidate Cand = BotCand;
  TopCand.Reason = NoCand;
  if (tryCandidate(Cand, TopCand)) {
    Cand.setBest(TopCand);
    LLVM_DEBUG(traceCandidate(Cand));
  }

  IsTopNode = Cand.AtTop;
  tracePick(Cand);
  return Cand.SU;
>>>>>>> 821935bb
}

/// Pick the next node to schedule.
SUnit *PostGenericScheduler::pickNode(bool &IsTopNode) {
  if (DAG->top() == DAG->bottom()) {
    assert(Top.Available.empty() && Top.Pending.empty() &&
           Bot.Available.empty() && Bot.Pending.empty() && "ReadyQ garbage");
    return nullptr;
  }
  SUnit *SU;
  do {
    if (RegionPolicy.OnlyBottomUp) {
      SU = Bot.pickOnlyChoice();
      if (SU) {
        tracePick(Only1, true);
      } else {
        CandPolicy NoPolicy;
        BotCand.reset(NoPolicy);
        // Set the bottom-up policy based on the state of the current bottom
        // zone and the instructions outside the zone, including the top zone.
        setPolicy(BotCand.Policy, /*IsPostRA=*/true, Bot, nullptr);
        pickNodeFromQueue(Bot, BotCand);
        assert(BotCand.Reason != NoCand && "failed to find a candidate");
        tracePick(BotCand);
        SU = BotCand.SU;
      }
      IsTopNode = false;
    } else if (RegionPolicy.OnlyTopDown) {
      SU = Top.pickOnlyChoice();
      if (SU) {
        tracePick(Only1, true);
      } else {
        CandPolicy NoPolicy;
        TopCand.reset(NoPolicy);
        // Set the top-down policy based on the state of the current top zone
        // and the instructions outside the zone, including the bottom zone.
        setPolicy(TopCand.Policy, /*IsPostRA=*/true, Top, nullptr);
        pickNodeFromQueue(Top, TopCand);
        assert(TopCand.Reason != NoCand && "failed to find a candidate");
        tracePick(TopCand);
        SU = TopCand.SU;
      }
      IsTopNode = true;
    } else {
      SU = pickNodeBidirectional(IsTopNode);
    }
  } while (SU->isScheduled);

  if (SU->isTopReady())
    Top.removeReady(SU);
  if (SU->isBottomReady())
    Bot.removeReady(SU);

  LLVM_DEBUG(dbgs() << "Scheduling SU(" << SU->NodeNum << ") "
                    << *SU->getInstr());
  return SU;
}

/// Called after ScheduleDAGMI has scheduled an instruction and updated
/// scheduled/remaining flags in the DAG nodes.
void PostGenericScheduler::schedNode(SUnit *SU, bool IsTopNode) {
  if (IsTopNode) {
    SU->TopReadyCycle = std::max(SU->TopReadyCycle, Top.getCurrCycle());
    Top.bumpNode(SU);
  } else {
    SU->BotReadyCycle = std::max(SU->BotReadyCycle, Bot.getCurrCycle());
    Bot.bumpNode(SU);
  }
}

ScheduleDAGMI *llvm::createGenericSchedPostRA(MachineSchedContext *C) {
  ScheduleDAGMI *DAG =
      new ScheduleDAGMI(C, std::make_unique<PostGenericScheduler>(C),
                        /*RemoveKillFlags=*/true);
  const TargetSubtargetInfo &STI = C->MF->getSubtarget();
  // Add MacroFusion mutation if fusions are not empty.
  const auto &MacroFusions = STI.getMacroFusions();
  if (!MacroFusions.empty())
    DAG->addMutation(createMacroFusionDAGMutation(MacroFusions));
  return DAG;
}

//===----------------------------------------------------------------------===//
// ILP Scheduler. Currently for experimental analysis of heuristics.
//===----------------------------------------------------------------------===//

namespace {

/// Order nodes by the ILP metric.
struct ILPOrder {
  const SchedDFSResult *DFSResult = nullptr;
  const BitVector *ScheduledTrees = nullptr;
  bool MaximizeILP;

  ILPOrder(bool MaxILP) : MaximizeILP(MaxILP) {}

  /// Apply a less-than relation on node priority.
  ///
  /// (Return true if A comes after B in the Q.)
  bool operator()(const SUnit *A, const SUnit *B) const {
    unsigned SchedTreeA = DFSResult->getSubtreeID(A);
    unsigned SchedTreeB = DFSResult->getSubtreeID(B);
    if (SchedTreeA != SchedTreeB) {
      // Unscheduled trees have lower priority.
      if (ScheduledTrees->test(SchedTreeA) != ScheduledTrees->test(SchedTreeB))
        return ScheduledTrees->test(SchedTreeB);

      // Trees with shallower connections have lower priority.
      if (DFSResult->getSubtreeLevel(SchedTreeA)
          != DFSResult->getSubtreeLevel(SchedTreeB)) {
        return DFSResult->getSubtreeLevel(SchedTreeA)
          < DFSResult->getSubtreeLevel(SchedTreeB);
      }
    }
    if (MaximizeILP)
      return DFSResult->getILP(A) < DFSResult->getILP(B);
    else
      return DFSResult->getILP(A) > DFSResult->getILP(B);
  }
};

/// Schedule based on the ILP metric.
class ILPScheduler : public MachineSchedStrategy {
  ScheduleDAGMILive *DAG = nullptr;
  ILPOrder Cmp;

  std::vector<SUnit*> ReadyQ;

public:
  ILPScheduler(bool MaximizeILP) : Cmp(MaximizeILP) {}

  void initialize(ScheduleDAGMI *dag) override {
    assert(dag->hasVRegLiveness() && "ILPScheduler needs vreg liveness");
    DAG = static_cast<ScheduleDAGMILive*>(dag);
    DAG->computeDFSResult();
    Cmp.DFSResult = DAG->getDFSResult();
    Cmp.ScheduledTrees = &DAG->getScheduledTrees();
    ReadyQ.clear();
  }

  void registerRoots() override {
    // Restore the heap in ReadyQ with the updated DFS results.
    std::make_heap(ReadyQ.begin(), ReadyQ.end(), Cmp);
  }

  /// Implement MachineSchedStrategy interface.
  /// -----------------------------------------

  /// Callback to select the highest priority node from the ready Q.
  SUnit *pickNode(bool &IsTopNode) override {
    if (ReadyQ.empty()) return nullptr;
    std::pop_heap(ReadyQ.begin(), ReadyQ.end(), Cmp);
    SUnit *SU = ReadyQ.back();
    ReadyQ.pop_back();
    IsTopNode = false;
    LLVM_DEBUG(dbgs() << "Pick node "
                      << "SU(" << SU->NodeNum << ") "
                      << " ILP: " << DAG->getDFSResult()->getILP(SU)
                      << " Tree: " << DAG->getDFSResult()->getSubtreeID(SU)
                      << " @"
                      << DAG->getDFSResult()->getSubtreeLevel(
                             DAG->getDFSResult()->getSubtreeID(SU))
                      << '\n'
                      << "Scheduling " << *SU->getInstr());
    return SU;
  }

  /// Scheduler callback to notify that a new subtree is scheduled.
  void scheduleTree(unsigned SubtreeID) override {
    std::make_heap(ReadyQ.begin(), ReadyQ.end(), Cmp);
  }

  /// Callback after a node is scheduled. Mark a newly scheduled tree, notify
  /// DFSResults, and resort the priority Q.
  void schedNode(SUnit *SU, bool IsTopNode) override {
    assert(!IsTopNode && "SchedDFSResult needs bottom-up");
  }

  void releaseTopNode(SUnit *) override { /*only called for top roots*/ }

  void releaseBottomNode(SUnit *SU) override {
    ReadyQ.push_back(SU);
    std::push_heap(ReadyQ.begin(), ReadyQ.end(), Cmp);
  }
};

} // end anonymous namespace

static ScheduleDAGInstrs *createILPMaxScheduler(MachineSchedContext *C) {
  return new ScheduleDAGMILive(C, std::make_unique<ILPScheduler>(true));
}
static ScheduleDAGInstrs *createILPMinScheduler(MachineSchedContext *C) {
  return new ScheduleDAGMILive(C, std::make_unique<ILPScheduler>(false));
}

static MachineSchedRegistry ILPMaxRegistry(
  "ilpmax", "Schedule bottom-up for max ILP", createILPMaxScheduler);
static MachineSchedRegistry ILPMinRegistry(
  "ilpmin", "Schedule bottom-up for min ILP", createILPMinScheduler);

//===----------------------------------------------------------------------===//
// Machine Instruction Shuffler for Correctness Testing
//===----------------------------------------------------------------------===//

#ifndef NDEBUG
namespace {

/// Apply a less-than relation on the node order, which corresponds to the
/// instruction order prior to scheduling. IsReverse implements greater-than.
template<bool IsReverse>
struct SUnitOrder {
  bool operator()(SUnit *A, SUnit *B) const {
    if (IsReverse)
      return A->NodeNum > B->NodeNum;
    else
      return A->NodeNum < B->NodeNum;
  }
};

/// Reorder instructions as much as possible.
class InstructionShuffler : public MachineSchedStrategy {
  bool IsAlternating;
  bool IsTopDown;

  // Using a less-than relation (SUnitOrder<false>) for the TopQ priority
  // gives nodes with a higher number higher priority causing the latest
  // instructions to be scheduled first.
  PriorityQueue<SUnit*, std::vector<SUnit*>, SUnitOrder<false>>
    TopQ;

  // When scheduling bottom-up, use greater-than as the queue priority.
  PriorityQueue<SUnit*, std::vector<SUnit*>, SUnitOrder<true>>
    BottomQ;

public:
  InstructionShuffler(bool alternate, bool topdown)
    : IsAlternating(alternate), IsTopDown(topdown) {}

  void initialize(ScheduleDAGMI*) override {
    TopQ.clear();
    BottomQ.clear();
  }

  /// Implement MachineSchedStrategy interface.
  /// -----------------------------------------

  SUnit *pickNode(bool &IsTopNode) override {
    SUnit *SU;
    if (IsTopDown) {
      do {
        if (TopQ.empty()) return nullptr;
        SU = TopQ.top();
        TopQ.pop();
      } while (SU->isScheduled);
      IsTopNode = true;
    } else {
      do {
        if (BottomQ.empty()) return nullptr;
        SU = BottomQ.top();
        BottomQ.pop();
      } while (SU->isScheduled);
      IsTopNode = false;
    }
    if (IsAlternating)
      IsTopDown = !IsTopDown;
    return SU;
  }

  void schedNode(SUnit *SU, bool IsTopNode) override {}

  void releaseTopNode(SUnit *SU) override {
    TopQ.push(SU);
  }
  void releaseBottomNode(SUnit *SU) override {
    BottomQ.push(SU);
  }
};

} // end anonymous namespace

static ScheduleDAGInstrs *createInstructionShuffler(MachineSchedContext *C) {
  bool Alternate = !ForceTopDown && !ForceBottomUp;
  bool TopDown = !ForceBottomUp;
  assert((TopDown || !ForceTopDown) &&
         "-misched-topdown incompatible with -misched-bottomup");
  return new ScheduleDAGMILive(
      C, std::make_unique<InstructionShuffler>(Alternate, TopDown));
}

static MachineSchedRegistry ShufflerRegistry(
  "shuffle", "Shuffle machine instructions alternating directions",
  createInstructionShuffler);
#endif // !NDEBUG

//===----------------------------------------------------------------------===//
// GraphWriter support for ScheduleDAGMILive.
//===----------------------------------------------------------------------===//

#ifndef NDEBUG
namespace llvm {

template<> struct GraphTraits<
  ScheduleDAGMI*> : public GraphTraits<ScheduleDAG*> {};

template<>
struct DOTGraphTraits<ScheduleDAGMI*> : public DefaultDOTGraphTraits {
  DOTGraphTraits(bool isSimple = false) : DefaultDOTGraphTraits(isSimple) {}

  static std::string getGraphName(const ScheduleDAG *G) {
    return std::string(G->MF.getName());
  }

  static bool renderGraphFromBottomUp() {
    return true;
  }

  static bool isNodeHidden(const SUnit *Node, const ScheduleDAG *G) {
    if (ViewMISchedCutoff == 0)
      return false;
    return (Node->Preds.size() > ViewMISchedCutoff
         || Node->Succs.size() > ViewMISchedCutoff);
  }

  /// If you want to override the dot attributes printed for a particular
  /// edge, override this method.
  static std::string getEdgeAttributes(const SUnit *Node,
                                       SUnitIterator EI,
                                       const ScheduleDAG *Graph) {
    if (EI.isArtificialDep())
      return "color=cyan,style=dashed";
    if (EI.isCtrlDep())
      return "color=blue,style=dashed";
    return "";
  }

  static std::string getNodeLabel(const SUnit *SU, const ScheduleDAG *G) {
    std::string Str;
    raw_string_ostream SS(Str);
    const ScheduleDAGMI *DAG = static_cast<const ScheduleDAGMI*>(G);
    const SchedDFSResult *DFS = DAG->hasVRegLiveness() ?
      static_cast<const ScheduleDAGMILive*>(G)->getDFSResult() : nullptr;
    SS << "SU:" << SU->NodeNum;
    if (DFS)
      SS << " I:" << DFS->getNumInstrs(SU);
    return SS.str();
  }

  static std::string getNodeDescription(const SUnit *SU, const ScheduleDAG *G) {
    return G->getGraphNodeLabel(SU);
  }

  static std::string getNodeAttributes(const SUnit *N, const ScheduleDAG *G) {
    std::string Str("shape=Mrecord");
    const ScheduleDAGMI *DAG = static_cast<const ScheduleDAGMI*>(G);
    const SchedDFSResult *DFS = DAG->hasVRegLiveness() ?
      static_cast<const ScheduleDAGMILive*>(G)->getDFSResult() : nullptr;
    if (DFS) {
      Str += ",style=filled,fillcolor=\"#";
      Str += DOT::getColorString(DFS->getSubtreeID(N));
      Str += '"';
    }
    return Str;
  }
};

} // end namespace llvm
#endif // NDEBUG

/// viewGraph - Pop up a ghostview window with the reachable parts of the DAG
/// rendered using 'dot'.
void ScheduleDAGMI::viewGraph(const Twine &Name, const Twine &Title) {
#ifndef NDEBUG
  ViewGraph(this, Name, false, Title);
#else
  errs() << "ScheduleDAGMI::viewGraph is only available in debug builds on "
         << "systems with Graphviz or gv!\n";
#endif  // NDEBUG
}

/// Out-of-line implementation with no arguments is handy for gdb.
void ScheduleDAGMI::viewGraph() {
  viewGraph(getDAGName(), "Scheduling-Units Graph for " + getDAGName());
}

/// Sort predicate for the intervals stored in an instance of
/// ResourceSegments. Intervals are always disjoint (no intersection
/// for any pairs of intervals), therefore we can sort the totality of
/// the intervals by looking only at the left boundary.
static bool sortIntervals(const ResourceSegments::IntervalTy &A,
                          const ResourceSegments::IntervalTy &B) {
  return A.first < B.first;
}

unsigned ResourceSegments::getFirstAvailableAt(
    unsigned CurrCycle, unsigned AcquireAtCycle, unsigned ReleaseAtCycle,
    std::function<ResourceSegments::IntervalTy(unsigned, unsigned, unsigned)>
        IntervalBuilder) const {
  assert(std::is_sorted(std::begin(_Intervals), std::end(_Intervals),
                        sortIntervals) &&
         "Cannot execute on an un-sorted set of intervals.");

  // Zero resource usage is allowed by TargetSchedule.td but we do not construct
  // a ResourceSegment interval for that situation.
  if (AcquireAtCycle == ReleaseAtCycle)
    return CurrCycle;

  unsigned RetCycle = CurrCycle;
  ResourceSegments::IntervalTy NewInterval =
      IntervalBuilder(RetCycle, AcquireAtCycle, ReleaseAtCycle);
  for (auto &Interval : _Intervals) {
    if (!intersects(NewInterval, Interval))
      continue;

    // Move the interval right next to the top of the one it
    // intersects.
    assert(Interval.second > NewInterval.first &&
           "Invalid intervals configuration.");
    RetCycle += (unsigned)Interval.second - (unsigned)NewInterval.first;
    NewInterval = IntervalBuilder(RetCycle, AcquireAtCycle, ReleaseAtCycle);
  }
  return RetCycle;
}

void ResourceSegments::add(ResourceSegments::IntervalTy A,
                           const unsigned CutOff) {
  assert(A.first <= A.second && "Cannot add negative resource usage");
  assert(CutOff > 0 && "0-size interval history has no use.");
  // Zero resource usage is allowed by TargetSchedule.td, in the case that the
  // instruction needed the resource to be available but does not use it.
  // However, ResourceSegment represents an interval that is closed on the left
  // and open on the right. It is impossible to represent an empty interval when
  // the left is closed. Do not add it to Intervals.
  if (A.first == A.second)
    return;

  assert(all_of(_Intervals,
                [&A](const ResourceSegments::IntervalTy &Interval) -> bool {
                  return !intersects(A, Interval);
                }) &&
         "A resource is being overwritten");
  _Intervals.push_back(A);

  sortAndMerge();

  // Do not keep the full history of the intervals, just the
  // latest #CutOff.
  while (_Intervals.size() > CutOff)
    _Intervals.pop_front();
}

bool ResourceSegments::intersects(ResourceSegments::IntervalTy A,
                                  ResourceSegments::IntervalTy B) {
  assert(A.first <= A.second && "Invalid interval");
  assert(B.first <= B.second && "Invalid interval");

  // Share one boundary.
  if ((A.first == B.first) || (A.second == B.second))
    return true;

  // full intersersect: [    ***     )  B
  //                        [***)       A
  if ((A.first > B.first) && (A.second < B.second))
    return true;

  // right intersect: [     ***)        B
  //                       [***      )  A
  if ((A.first > B.first) && (A.first < B.second) && (A.second > B.second))
    return true;

  // left intersect:      [***      )  B
  //                 [     ***)        A
  if ((A.first < B.first) && (B.first < A.second) && (B.second > B.first))
    return true;

  return false;
}

void ResourceSegments::sortAndMerge() {
  if (_Intervals.size() <= 1)
    return;

  // First sort the collection.
  _Intervals.sort(sortIntervals);

  // can use next because I have at least 2 elements in the list
  auto next = std::next(std::begin(_Intervals));
  auto E = std::end(_Intervals);
  for (; next != E; ++next) {
    if (std::prev(next)->second >= next->first) {
      next->first = std::prev(next)->first;
      _Intervals.erase(std::prev(next));
      continue;
    }
  }
}<|MERGE_RESOLUTION|>--- conflicted
+++ resolved
@@ -4053,7 +4053,6 @@
   }
 }
 
-<<<<<<< HEAD
 SUnit *PostGenericScheduler::pickNodeUnidirectional(SchedBoundary &Zone) {
   // Bump cycle until there's at least an SU available for scheduling.
   SUnit *SU = Zone.pickOnlyChoice();
@@ -4072,7 +4071,8 @@
   tracePick(Cand);
   SU = Cand.SU;
   return SU;
-=======
+}
+
 /// Pick the best candidate node from either the top or bottom queue.
 SUnit *PostGenericScheduler::pickNodeBidirectional(bool &IsTopNode) {
   // FIXME: This is similiar to GenericScheduler::pickNodeBidirectional. Factor
@@ -4152,7 +4152,6 @@
   IsTopNode = Cand.AtTop;
   tracePick(Cand);
   return Cand.SU;
->>>>>>> 821935bb
 }
 
 /// Pick the next node to schedule.
