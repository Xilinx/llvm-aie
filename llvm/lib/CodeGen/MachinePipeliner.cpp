--- conflicted
+++ resolved
@@ -2475,21 +2475,16 @@
           Schedule.normalizeNonPipelinedInstructions(this, LoopPipelinerInfo);
 
     // If a schedule is found, check if it is a valid schedule too.
-<<<<<<< HEAD
     if (scheduleFound) {
       scheduleFound = Schedule.isValidSchedule(this) &&
                       LoopPipelinerInfo->canAcceptII(Schedule);
     }
-=======
-    if (scheduleFound)
-      scheduleFound = Schedule.isValidSchedule(this);
 
     // If a schedule was found and the option is enabled, check if the schedule
     // might generate additional register spills/fills.
     if (scheduleFound && LimitRegPressure)
       scheduleFound =
           !HRPDetector->detect(this, Schedule, Schedule.getMaxStageCount());
->>>>>>> 93248729
   }
 
   LLVM_DEBUG(dbgs() << "Schedule Found? " << scheduleFound
