name: LLVM Project Tests

permissions:
  contents: read

on:
  workflow_dispatch:
    inputs:
      cache-key:
        required: false
        default: 'sccache'
      build_target:
        required: false
      projects:
        required: false
      extra_cmake_args:
        required: false
      os_list:
        required: false
        default: '["ubuntu-latest", "windows-2019", "macOS-11"]'
      python_version:
        required: false
        type: string
        default: '3.11'
  workflow_call:
    inputs:
      cache-key:
        required: false
        type: string
        default: 'sccache'

      build_target:
        required: true
        type: string

      projects:
        required: true
        type: string

      extra_cmake_args:
        required: false
        type: string

      os_list:
        required: false
        type: string
        # Use windows-2019 due to:
        # https://developercommunity.visualstudio.com/t/Prev-Issue---with-__assume-isnan-/1597317
        # We're using a specific version of macOS due to:
        # https://github.com/actions/virtual-environments/issues/5900
        default: '["ubuntu-latest", "windows-2019", "macOS-11"]'

      python_version:
        required: false
        type: string
        default: '3.11'

concurrency:
  # Skip intermediate builds: always.
  # Cancel intermediate builds: only if it is a pull request build.
  # If the group name here is the same as the group name in the workflow that includes
  # this one, then the action will try to wait on itself and get stuck.
  group: llvm-project-${{ github.workflow }}-${{ inputs.projects }}${{ github.ref }}
  cancel-in-progress: ${{ startsWith(github.ref, 'refs/pull/') }}

jobs:
  lit-tests:
    name: Lit Tests
    runs-on: ${{ matrix.os }}
    strategy:
      fail-fast: false
      matrix:
        os: ${{ fromJSON(inputs.os_list) }}
    steps:
      - name: Setup Windows
        if: startsWith(matrix.os, 'windows')
        uses: llvm/actions/setup-windows@main
        with:
          arch: amd64
      # On Windows, starting with win19/20220814.1, cmake choose the 32-bit
      # python3.10.6 libraries instead of the 64-bit libraries when building
      # lldb.  Using this setup-python action to make 3.10 the default
      # python fixes this.
      - name: Setup Python
        uses: actions/setup-python@v4
        with:
          python-version: ${{ inputs.python_version }}
      - name: Install Ninja
        uses: llvm/actions/install-ninja@main
      # actions/checkout deletes any existing files in the new git directory,
      # so this needs to either run before ccache-action or it has to use
      # clean: false.
      - uses: actions/checkout@v4
        with:
          fetch-depth: 250
      - name: Setup ccache
        uses: hendrikmuhs/ccache-action@v1
        with:
          # A full build of llvm, clang, lld, and lldb takes about 250MB
          # of ccache space. There's not much reason to have more than this,
          # because we usually won't need to save cache entries from older
          # builds.  Also, there is an overall 10GB cache limit, and each
          # run creates a new cache entry so we want to ensure that we have
          # enough cache space for all the tests to run at once and still
          # fit under the 10 GB limit.
<<<<<<< HEAD
          max-size: 1.5G
          key: ${{ inputs.cache-key }}-${{ matrix.os }}
=======
          max-size: 500M
          key: ${{ matrix.os }}
>>>>>>> 93248729
          variant: sccache
      - name: Build and Test
        uses: llvm/actions/build-test-llvm-project@main
        env:
          # Workaround for https://github.com/actions/virtual-environments/issues/5900.
          # This should be a no-op for non-mac OSes
          PKG_CONFIG_PATH: /usr/local/Homebrew/Library/Homebrew/os/mac/pkgconfig//12
        with:
          cmake_args: '-GNinja -DLLVM_ENABLE_PROJECTS="${{ inputs.projects }}" -DCMAKE_BUILD_TYPE=Release -DLLVM_ENABLE_ASSERTIONS=ON -DLLDB_INCLUDE_TESTS=OFF -DCMAKE_C_COMPILER_LAUNCHER=sccache -DCMAKE_CXX_COMPILER_LAUNCHER=sccache ${{ inputs.extra_cmake_args }}'
          build_target: '${{ inputs.build_target }}'

      - name: Build and Test libclc
        if: "!startsWith(matrix.os, 'windows') && contains(inputs.projects, 'libclc')"
        run: |
          # Make sure all of LLVM libraries that llvm-config needs are built.
          ninja -C build
          cmake -G Ninja -S libclc -B libclc-build -DLLVM_DIR="$(pwd)"/build/lib/cmake/llvm -DLIBCLC_TARGETS_TO_BUILD="amdgcn--;amdgcn--amdhsa;r600--;nvptx--;nvptx64--;nvptx--nvidiacl;nvptx64--nvidiacl"
          ninja -C libclc-build
          ninja -C libclc-build test<|MERGE_RESOLUTION|>--- conflicted
+++ resolved
@@ -103,13 +103,8 @@
           # run creates a new cache entry so we want to ensure that we have
           # enough cache space for all the tests to run at once and still
           # fit under the 10 GB limit.
-<<<<<<< HEAD
           max-size: 1.5G
           key: ${{ inputs.cache-key }}-${{ matrix.os }}
-=======
-          max-size: 500M
-          key: ${{ matrix.os }}
->>>>>>> 93248729
           variant: sccache
       - name: Build and Test
         uses: llvm/actions/build-test-llvm-project@main
